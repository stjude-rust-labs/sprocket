<img style="margin: 0px" alt="Repository Header Image" src="./assets/repo-header.png" />
<hr/>

<p align="center">
  <p align="center">
    <a href="https://github.com/stjude-rust-labs/sprocket/actions/workflows/CI.yml" target="_blank">
      <img alt="CI: Status" src="https://github.com/stjude-rust-labs/sprocket/actions/workflows/CI.yml/badge.svg" />
    </a>
    <a href="https://crates.io/crates/sprocket" target="_blank">
      <img alt="crates.io version" src="https://img.shields.io/crates/v/sprocket">
    </a>
    <a href="https://rustseq.zulipchat.com" target="_blank">
      <img alt="CI: Status" src="https://img.shields.io/badge/chat-%23workflows--bin--sprocket-blue?logo=zulip&logoColor=f6f6f6" />
    </a>
    <img alt="crates.io downloads" src="https://img.shields.io/crates/d/sprocket">
  </p>

  <p align="center">
    A bioinformatics workflow engine built on top of the Workflow Description Language (WDL).
    <br />
    <br />
    <a href="https://github.com/stjude-rust-labs/sprocket/issues/new?assignees=&title=Descriptive%20Title&labels=enhancement">Request Feature</a>
    ·
    <a href="https://github.com/stjude-rust-labs/sprocket/issues/new?assignees=&title=Descriptive%20Title&labels=bug">Report Bug</a>
    ·
    ⭐ Consider starring the repo! ⭐
    <br />
  </p>
</p>

## 🎨 Features

<<<<<<< HEAD
- **`sprocket analyzer`** Run Sprocket as a LSP server for IDE integration.
- **`sprocket check`** Performs static analysis on WDL documents.
- **`sprocket config`** Print effective configuration.
- **`sprocket explain`** Explain lint rules.
- **`sprocket format`** Formats WDL documents.
- **`sprocket lint`** Performs static analysis on WDL documents with additional
  linting rules enabled.
- **`sprocket validate-inputs`** Validates an input JSON or YAML against a task or workflow input schema.
=======
- **`sprocket analyzer`** runs Sprocket as a LSP server, which is useful for IDE integration.
- **`sprocket check`** performs static analysis on a document or directory of documents.
- **`sprocket explain`** explains validation and lint rules supported by Sprocket.
- **`sprocket format`** formats a document.
- **`sprocket lint`** performs static analysis on a document or directory of documents with additional linting rules enabled (effectively a shortcut for `check --lint`).
- **`sprocket run`** runs a task or workflow.
- **`sprocket validate`** validates a set of inputs read from files or on the command line against a task or workflow.
- **`sprocket completions`** generates shell completions for Sprocket.
>>>>>>> 39cf3a18

## Guiding Principles

The following are high-level guiding principles of the Sprocket project.

- Provide a **high-performance** workflow execution engine capable of
  orchestrating massive bioinformatics workloads (the stated target is 20,000+
  concurrent jobs).
- Develop a suite of **modern development tools** that brings bioinformatics
  development on par with other modern languages (e.g.,
  [`wdl-lsp`](https://github.com/stjude-rust-labs/wdl/tree/main/wdl-lsp)).
- Maintain an **community-focused codebase** that enables a diverse set of
  contributors from academic, non-profit, and commercial organizations.
- Build on an **open, domain-tailored standard** to ensure the toolset remains
  singularly focused on unencumbered innovation within bioinformatics.
- Retain a **simple and accessible user experience** when complexity isn't warranted.

## 📚 Getting Started

### Installation

Before you can install `sprocket`, you'll need to install
[Rust](https://www.rust-lang.org/). We recommend using [rustup](https://rustup.rs/) to accomplish this. Once Rust is installed, you can install the latest version of `sprocket` by
running the following command.

```bash
cargo install sprocket
```

### Docker

Sprocket is available as a Docker [image](https://github.com/stjude-rust-labs/sprocket/pkgs/container/sprocket).

```bash
docker pull ghcr.io/stjude-rust-labs/sprocket:v0.12.0
```

## 🖥️ Development

To bootstrap a development environment, please use the following commands.

```bash
# Clone the repository
git clone git@github.com:stjude-rust-labs/sprocket.git
cd sprocket

# Build the crate in release mode
cargo build --release

# Run the `sprocket` command line tool
cargo run --release
```

## 🚧️ Tests

Before submitting any pull requests, please make sure the code passes the
following checks (from the root directory).

```bash
# Run the project's tests.
cargo test --all-features

# Run the tests for the examples.
cargo test --examples --all-features

# Ensure the project doesn't have any linting warnings.
cargo clippy --all-features

# Ensure the project passes `cargo fmt`.
cargo fmt --check

# Ensure the docs build.
cargo doc
```

## 🤝 Contributing

Contributions, issues and feature requests are welcome! Feel free to check
[issues page](https://github.com/stjude-rust-labs/sprocket/issues).

Most of the work for this binary happens over at [the `wdl` family of crates' repository](https://github.com/stjude-rust-labs/wdl).
For more information about our contributor policies, please read the `wdl` [CONTRIBUTING guide](https://github.com/stjude-rust-labs/wdl/blob/main/CONTRIBUTING.md).

## 📝 License and Legal

This project is licensed as either [Apache 2.0][license-apache] or
[MIT][license-mit] at your discretion. Additionally, please see [the
disclaimer](https://github.com/stjude-rust-labs#disclaimer) that applies to all
crates and command line tools made available by St. Jude Rust Labs.

Copyright © 2023-Present [St. Jude Children's Research Hospital](https://github.com/stjude).

[license-apache]: https://github.com/stjude-rust-labs/sprocket/blob/main/LICENSE-APACHE
[license-mit]: https://github.com/stjude-rust-labs/sprocket/blob/main/LICENSE-MIT<|MERGE_RESOLUTION|>--- conflicted
+++ resolved
@@ -30,25 +30,15 @@
 
 ## 🎨 Features
 
-<<<<<<< HEAD
-- **`sprocket analyzer`** Run Sprocket as a LSP server for IDE integration.
-- **`sprocket check`** Performs static analysis on WDL documents.
-- **`sprocket config`** Print effective configuration.
-- **`sprocket explain`** Explain lint rules.
-- **`sprocket format`** Formats WDL documents.
-- **`sprocket lint`** Performs static analysis on WDL documents with additional
-  linting rules enabled.
-- **`sprocket validate-inputs`** Validates an input JSON or YAML against a task or workflow input schema.
-=======
 - **`sprocket analyzer`** runs Sprocket as a LSP server, which is useful for IDE integration.
 - **`sprocket check`** performs static analysis on a document or directory of documents.
+- - **`sprocket config`** prints effective configuration.
 - **`sprocket explain`** explains validation and lint rules supported by Sprocket.
 - **`sprocket format`** formats a document.
 - **`sprocket lint`** performs static analysis on a document or directory of documents with additional linting rules enabled (effectively a shortcut for `check --lint`).
 - **`sprocket run`** runs a task or workflow.
 - **`sprocket validate`** validates a set of inputs read from files or on the command line against a task or workflow.
 - **`sprocket completions`** generates shell completions for Sprocket.
->>>>>>> 39cf3a18
 
 ## Guiding Principles
 
