<img style="margin: 0px" alt="Repository Header Image" src="./assets/repo-header.png" />
<hr/>

<p align="center">
  <p align="center">
    <a href="https://github.com/stjude-rust-labs/sprocket/actions/workflows/CI.yml" target="_blank">
      <img alt="CI: Status" src="https://github.com/stjude-rust-labs/sprocket/actions/workflows/CI.yml/badge.svg" />
    </a>
    <a href="https://crates.io/crates/sprocket" target="_blank">
      <img alt="crates.io version" src="https://img.shields.io/crates/v/sprocket">
    </a>
    <a href="https://rustseq.zulipchat.com" target="_blank">
      <img alt="CI: Status" src="https://img.shields.io/badge/chat-%23workflows--bin--sprocket-blue?logo=zulip&logoColor=f6f6f6" />
    </a>
    <img alt="crates.io downloads" src="https://img.shields.io/crates/d/sprocket">
  </p>

  <p align="center">
    A bioinformatics workflow engine built on top of the Workflow Description Language (WDL).
    <br />
    <br />
    <a href="https://github.com/stjude-rust-labs/sprocket/issues/new?assignees=&title=Descriptive%20Title&labels=enhancement">Request Feature</a>
    ·
    <a href="https://github.com/stjude-rust-labs/sprocket/issues/new?assignees=&title=Descriptive%20Title&labels=bug">Report Bug</a>
    ·
    ⭐ Consider starring the repo! ⭐
    <br />
  </p>
</p>

## 🎨 Features

- **`sprocket analyzer`** runs Sprocket as a LSP server, which is useful for IDE integration.
- **`sprocket check`** performs static analysis on a document or directory of documents.
- **`sprocket config`** prints configuration values.
- **`sprocket explain`** explains validation and lint rules supported by Sprocket.
<<<<<<< HEAD
- **`sprocket format`** formats a document.
- **`sprocket inputs`** writes template input file (JSON or YAML) for a task or workflow.
=======
- **`sprocket format`** formats a document or directory of documents.
>>>>>>> 2bbba798
- **`sprocket lint`** performs static analysis on a document or directory of documents with additional linting rules enabled (effectively a shortcut for `check --lint`).
- **`sprocket run`** runs a task or workflow.
- **`sprocket validate`** validates a set of inputs read from files or on the command line against a task or workflow.
- **`sprocket completions`** generates shell completions for Sprocket.

## Guiding Principles

The following are high-level guiding principles of the Sprocket project.

- Provide a **high-performance** workflow execution engine capable of
  orchestrating massive bioinformatics workloads (the stated target is 20,000+
  concurrent jobs).
- Develop a suite of **modern development tools** that brings bioinformatics
  development on par with other modern languages (e.g.,
  [`wdl-lsp`](https://github.com/stjude-rust-labs/wdl/tree/main/wdl-lsp)).
- Maintain an **community-focused codebase** that enables a diverse set of
  contributors from academic, non-profit, and commercial organizations.
- Build on an **open, domain-tailored standard** to ensure the toolset remains
  singularly focused on unencumbered innovation within bioinformatics.
- Retain a **simple and accessible user experience** when complexity isn't warranted.

## 📚 Getting Started

### Installation

Before you can install `sprocket`, you'll need to install
[Rust](https://www.rust-lang.org/). We recommend using [rustup](https://rustup.rs/) to accomplish this. Once Rust is installed, you can install the latest version of `sprocket` by
running the following command.

```bash
cargo install sprocket
```

### Docker

Sprocket is available as a Docker [image](https://github.com/stjude-rust-labs/sprocket/pkgs/container/sprocket).

```bash
docker pull ghcr.io/stjude-rust-labs/sprocket:v0.12.2
```

## 🖥️ Development

To bootstrap a development environment, please use the following commands.

```bash
# Clone the repository
git clone git@github.com:stjude-rust-labs/sprocket.git
cd sprocket

# Build the crate in release mode
cargo build --release

# Run the `sprocket` command line tool
cargo run --release
```

## 🚧️ Tests

Before submitting any pull requests, please make sure the code passes the
following checks (from the root directory).

```bash
# Run the project's tests.
cargo test --all-features

# Run the tests for the examples.
cargo test --examples --all-features

# Ensure the project doesn't have any linting warnings.
cargo clippy --all-features

# Ensure the project passes `cargo fmt`.
cargo fmt --check

# Ensure the docs build.
cargo doc
```

## 🤝 Contributing

Contributions, issues and feature requests are welcome! Feel free to check
[issues page](https://github.com/stjude-rust-labs/sprocket/issues).

Most of the work for this binary happens over at [the `wdl` family of crates' repository](https://github.com/stjude-rust-labs/wdl).
For more information about our contributor policies, please read the `wdl` [CONTRIBUTING guide](https://github.com/stjude-rust-labs/wdl/blob/main/CONTRIBUTING.md).

## 📝 License and Legal

This project is licensed as either [Apache 2.0][license-apache] or
[MIT][license-mit] at your discretion. Additionally, please see [the
disclaimer](https://github.com/stjude-rust-labs#disclaimer) that applies to all
crates and command line tools made available by St. Jude Rust Labs.

Copyright © 2023-Present [St. Jude Children's Research Hospital](https://github.com/stjude).

[license-apache]: https://github.com/stjude-rust-labs/sprocket/blob/main/LICENSE-APACHE
[license-mit]: https://github.com/stjude-rust-labs/sprocket/blob/main/LICENSE-MIT<|MERGE_RESOLUTION|>--- conflicted
+++ resolved
@@ -32,18 +32,14 @@
 
 - **`sprocket analyzer`** runs Sprocket as a LSP server, which is useful for IDE integration.
 - **`sprocket check`** performs static analysis on a document or directory of documents.
+- **`sprocket completions`** generates shell completions for Sprocket.
 - **`sprocket config`** prints configuration values.
 - **`sprocket explain`** explains validation and lint rules supported by Sprocket.
-<<<<<<< HEAD
-- **`sprocket format`** formats a document.
+- **`sprocket format`** formats a document or directory of documents.
 - **`sprocket inputs`** writes template input file (JSON or YAML) for a task or workflow.
-=======
-- **`sprocket format`** formats a document or directory of documents.
->>>>>>> 2bbba798
 - **`sprocket lint`** performs static analysis on a document or directory of documents with additional linting rules enabled (effectively a shortcut for `check --lint`).
 - **`sprocket run`** runs a task or workflow.
 - **`sprocket validate`** validates a set of inputs read from files or on the command line against a task or workflow.
-- **`sprocket completions`** generates shell completions for Sprocket.
 
 ## Guiding Principles
 
