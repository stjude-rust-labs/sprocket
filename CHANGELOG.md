# Changelog

All notable changes to this project will be documented in this file.

The format is based on [Keep a Changelog](https://keepachangelog.com/en/1.1.0/),
and this project adheres to [Semantic Versioning](https://semver.org/spec/v2.0.0.html).

## Unreleased

### Added

<<<<<<< HEAD
* Added support for WDL enumerations (enums) in preparation for WDL v1.3 ([#445](https://github.com/stjude-rust-labs/sprocket/pull/445)).
=======
* New lint rule `DocMetaStrings` to ensure reserved meta and parameter_meta keys have string values ([#407](https://github.com/stjude-rust-labs/sprocket/pull/407)).
>>>>>>> 8113c5a7
* A `run.fail` option was added to `sprocket.toml` for controlling the default failure mode ([#444](https://github.com/stjude-rust-labs/sprocket/pull/444)).
* Added the `split` standard library function in preparation for WDL v1.3 ([#424](https://github.com/stjude-rust-labs/sprocket/pull/424)).
* Added support for `else if` and `else` clauses in conditional statements (in support of WDL v1.3) ([#411](https://github.com/stjude-rust-labs/sprocket/pull/411)).
* Added feature flags support to enable experimental WDL versions ([#411](https://github.com/stjude-rust-labs/sprocket/pull/411)).
* Added shell expansion to the `apptainer_images_dir` config option, though this is an interim workaround for HPC path awkwardness pending the removal of this option entirely in the future ([#435](https://github.com/stjude-rust-labs/sprocket/pull/435)).
* Added experimental Slurm + Apptainer backend ([#436](https://github.com/stjude-rust-labs/sprocket/pull/436)).

### Changed

* Sprocket now supports "slow" and "fast" failure modes for evaluation errors an interruptions (Ctrl-C) ([#444](https://github.com/stjude-rust-labs/sprocket/pull/444)).
* The `wdl-analysis` config flag that enables experimental WDL v1.3 features was renamed from `experimental_versions` to `wdl_1_3` ([#435](https://github.com/stjude-rust-labs/sprocket/pull/435)).
* Removed the `wdl-cli` crate, absorbing its code into the `sprocket` library crate in preparation for future refactoring ([#450](https://github.com/stjude-rust-labs/sprocket/pull/450)).


### Fixed

* Improved the portability of generated Apptainer scripts ([#442](https://github.com/stjude-rust-labs/sprocket/pull/442)).

## 0.18.0 - 10-14-2025

### Fixed

* `doc` and `format` now work if analysis errors **and not parse errors** are encountered ([#402](https://github.com/stjude-rust-labs/sprocket/pull/402)).
* `sprocket inputs` now correctly handles complex values (including empty or interpolated Strings) ([#388](https://github.com/stjude-rust-labs/sprocket/pull/388), [#399](https://github.com/stjude-rust-labs/sprocket/pull/399)).

### Changed

* `format` subcommand has been re-implemented with a new CL API ([#365](https://github.com/stjude-rust-labs/sprocket/pull/365)).

### Added

* Added support for accepting input file paths by URL (#[386](https://github.com/stjude-rust-labs/sprocket/pull/386)).
* Accept multiple `--config` options on the Sprocket CLI ([#383](https://github.com/stjude-rust-labs/sprocket/pull/383)).
* `-c, --config` and `-s, --skip-config-search` are now global arguments (they can now appear after any subcommand) ([#365](https://github.com/stjude-rust-labs/sprocket/pull/365)).
* Added experimental LSF + Apptainer backend ([#182](https://github.com/stjude-rust-labs/sprocket/pull/182), [#372](https://github.com/stjude-rust-labs/sprocket/pull/372), [#378](https://github.com/stjude-rust-labs/sprocket/pull/378), [#379](https://github.com/stjude-rust-labs/sprocket/pull/379), [#404](https://github.com/stjude-rust-labs/sprocket/pull/404))

## 0.17.1 - 09-17-2025

### Fixed

* Allow "bad" `SPROCKET_CONFIG` environment variables to exist, although the user will get a warning if the specified path doesn't exist ([#178](https://github.com/stjude-rust-labs/sprocket/pull/178)).

### Dependencies

* Bumped `wdl` dependency to latest ([#179](https://github.com/stjude-rust-labs/sprocket/pull/179)).

## 0.17.0 - 09-16-2025

### Added

* Added `--unredact` option to `sprocket config resolve` ([#173](https://github.com/stjude-rust-labs/sprocket/pull/173)).
* Added options to `sprocket check/lint` for enabling and disabling sets of lint rules based on the rules' tags ([#169](https://github.com/stjude-rust-labs/sprocket/pull/169)).
* Added options to `sprocket dev doc` for embedding a JS file into `<script>` tags on each HTML page ([#170](https://github.com/stjude-rust-labs/sprocket/pull/170)).
* Added options to `sprocket run` for configuring AWS S3 and Google Cloud
  Storage authentication ([#164](https://github.com/stjude-rust-labs/sprocket/pull/164)).
* Added progress bars for file transfers ([#164](https://github.com/stjude-rust-labs/sprocket/pull/164)).

### Fixed

* `--no-color` argument to `format` is now respected ([#167](https://github.com/stjude-rust-labs/sprocket/pull/167)).
* `sprocket explain --tag <tag>` is now case-insensitive ([#168](https://github.com/stjude-rust-labs/sprocket/pull/168)).
* The `--deny-notes` argument to `check`/`lint` now correctly implies `--deny-warnings` ([#166](https://github.com/stjude-rust-labs/sprocket/pull/166)).

### Changed

* Enabling linting no longer runs every lint rule. Instead, a less opinionated set of rules are toggled on by default ([#169](https://github.com/stjude-rust-labs/sprocket/pull/169)).
* `sprocket dev doc` now initializes on the "Full Directory" view for the left sidebar ([#170](https://github.com/stjude-rust-labs/sprocket/pull/170)).
  * The old behavior (initializing on the "Workflows" view) can be enabled with an option.
* Replaced `sprocket run` progress bar implementation with one based off of
  Crankshaft events ([#164](https://github.com/stjude-rust-labs/sprocket/pull/164)).

## 0.16.0 - 08-13-2025

### Added

* Added support for `.sprocketignore` files ([#158](https://github.com/stjude-rust-labs/sprocket/pull/158)).
    * the semantics of these new "ignorefiles" are similar to `.gitignore` files
    * the commands `analyzer`, `check`/`lint`, and `doc` all respect these files
    * both parent and child directories of the current working directory are searched for `.sprocketignore` files
* Added support for custom logos in `sprocket dev doc` ([#156](https://github.com/stjude-rust-labs/sprocket/pull/156)).

## 0.15.0 - 07-31-2025

### Added

* Added `cpu_limit_behavior` and `memory_limit_behavior` config options to enable ignoring host resource limits ([wdl:#543](https://github.com/stjude-rust-labs/wdl/pull/543)).
* Added code completion to the LSP ([wdl:#519](https://github.com/stjude-rust-labs/wdl/pull/519)).
* Added new default output directory logic ([#149](https://github.com/stjude-rust-labs/sprocket/pull/149)).
* Individual analysis and lint rules can now be excepted when running the `analyzer` command ([#150](https://github.com/stjude-rust-labs/sprocket/pull/150)).
    * both command line flags and TOML config are supported

### Changed

* The `UnusedCall` analysis rule no longer emits a diagnostic for tasks and workflows if they have an empty or missing `output` section ([wdl:#532](https://github.com/stjude-rust-labs/wdl/pull/532)).
* `--name` option renamed to `--entrypoint` for `validate` and `run` ([#147](https://github.com/stjude-rust-labs/sprocket/pull/147)).
    * `--entrypoint` is now required if no inputs are provided.
    * `--entrypoint` will be prefixed to the key of any key-value pairs supplied on the command line.

### Removed

* Removed the `OutputSection` lint rule ([wdl:#532](https://github.com/stjude-rust-labs/wdl/pull/532)).

## 0.14.1 - 07-10-2025

### Fixed

* Fixed the resolution of relative input files ([wdl:#523](https://github.com/stjude-rust-labs/wdl/pull/523))

## 0.14.0 - 07-09-2025

### Changed

* Removed the `--config` option of `sprocket run`; the run command's
  configuration is now merged into `sprocket.toml` under the `run` section ([#121](github.com/stjude-rust-labs/sprocket/pull/121))

### Fixed

* The `ShellCheck` lint rule has been revisited to reduce false positives ([wdl:#457](https://github.com/stjude-rust-labs/wdl/pull/457)).
* Fixed unhelpful error message in `sprocket validate` ([#133](https://github.com/stjude-rust-labs/sprocket/pull/133)).
* Fixed run configuration to not use a default configuration when there is an
  error in the flattened engine configuration fields ([#124](https://github.com/stjude-rust-labs/sprocket/pull/124)).
* The `sprocket run`, `sprocket validate`, and `sprocket inputs` commands will
  no longer require the `--name` option if passed a WDL document containing a
  single task and no workflow ([#121](github.com/stjude-rust-labs/sprocket/pull/121)).
* The `sprocket run` command now correctly includes the workflow/task name
  prefix in the output ([#131](github.com/stjude-rust-labs/sprocket/pull/131)).

### Added

* The LSP now supports "falling back" to interpresting WDL documents as v1.2 when the version is unrecognized (e.g. `version development`) ([wdl:#475](https://github.com/stjude-rust-labs/wdl/pull/475)).
* `check`, `lint`, and `format` will now default to the CWD if no `source` argument is provided ([#137](https://github.com/stjude-rust-labs/sprocket/pull/137)).
* Added `dev` subcommand to contain developmental and experimental subcommands ([#120](https://github.com/stjude-rust-labs/sprocket/pull/120)).
* Added `dev lock` subcommand to store container manifest checksums ([#120](https://github.com/stjude-rust-labs/sprocket/pull/120)).
* Added `dev doc` subcommand for documenting WDL workspaces ([#107](https://github.com/stjude-rust-labs/sprocket/pull/107)).

### Removed

* `format` no longer accepts the input `-` for STDIN ([#137](https://github.com/stjude-rust-labs/sprocket/pull/137)).

## 0.13.0 - 05-28-2025

### Added

* Added tab completions for `sprocket` commands ([#105](https://github.com/stjude-rust-labs/sprocket/pull/105)).
* Introduced the `inputs` subcommand ([#113](https://github.com/stjude-rust-labs/sprocket/pull/113)).

### Fixed

* Added `shellcheck` to Dockerfile ([#114](https://github.com/stjude-rust-labs/sprocket/pull/114)).
* Fixed `check --except` and `explain` rule not being case-insensitive ([#116](https://github.com/stjude-rust-labs/sprocket/issues/116)).

## Dependencies

* Updates dependencies (including `wdl` to `v0.14.0`).

## 0.12.2 - 05-05-2025

### Fixed

* Fix `sprocket run` not printing analysis diagnostics ([#110](https://github.com/stjude-rust-labs/sprocket/pull/110)).

## 0.12.1 - 05-05-2025

### Fixed

* Fixes parsing of input files ([#106](https://github.com/stjude-rust-labs/sprocket/pull/106)).
* Removes unused `--shellcheck` argument ([#106](https://github.com/stjude-rust-labs/sprocket/pull/106)).

## 0.12.0 - 05-02-2025

### Added

* Introduced the `run` subcommand ([#102](https://github.com/stjude-rust-labs/sprocket/pull/102)).

### Changed

* Unknown `--except` rules will now emit a warning instead of being silently ignored ([#94](https://github.com/stjude-rust-labs/sprocket/pull/94))
* Changed the `validate-inputs` subcommand to the more concise `validate` subcommand ([#102](https://github.com/stjude-rust-labs/sprocket/pull/102)).
* Changed all existing subcommands to use the facilities provided in `wdl-cli` when possible ([#102](https://github.com/stjude-rust-labs/sprocket/pull/102)).
* Updates the underlying `wdl` dependency to v0.13.1 ([#102](https://github.com/stjude-rust-labs/sprocket/pull/102)).


### Added

* Added configuration file support ([#104](https://github.com/stjude-rust-labs/sprocket/pull/104)).

## 0.11.0 - 04-01-2025

### Added

* Added `--hide_notes` to `check` to filter out note diagnostics from reporting ([#84](https://github.com/stjude-rust-labs/sprocket/pull/84))
* YAML support for `validate-inputs` command ([#79](https://github.com/stjude-rust-labs/sprocket/pull/79)).
* Extend `explain` to display related rules, list tags using `--t`, show WDL definitions using `--definitions` ([#80](https://github.com/stjude-rust-labs/sprocket/pull/80)).

### Changed

* Updated WDL crates to latest ([#79](https://github.com/stjude-rust-labs/sprocket/pull/79)). This added many features and fixes. Some highlights:
    * Fixed certain misplaced highlights from the `ShellCheck` lint.
    * Relaxed the `CommentWhitespace` lint rule so it doesn't trigger for as many comments.
    * The `ImportSort` lint rule now supplies the correct order of imports in the `fix` message.
* By default, when checking a local file, suppress diagnostics from remote files. Added a `--show-remote-diagnostics`
  flag to recreate the older behavior ([#59](https://github.com/stjude-rust-labs/sprocket/pull/59)).
* Always emit any diagnostics with a `Severity::Error` regardless of other CL options that might suppress the diagnostic
  ([#59](https://github.com/stjude-rust-labs/sprocket/pull/59)).

### Fixed

* Bug introduced in [#59](https://github.com/stjude-rust-labs/sprocket/pull/59) which sometimes caused the exit message
  to have an incorrect count of Notes and Warnings ([#61](https://github.com/stjude-rust-labs/sprocket/pull/61)).

## 0.10.1 - 01-23-2025

### Fixed

* URLs can be checked/linted ([#58](https://github.com/stjude-rust-labs/sprocket/pull/58)).

### Added

* Added a `Dockerfile` and automation to release Docker images with each Sprocket version ([#56](https://github.com/stjude-rust-labs/sprocket/pull/56)).

## 0.10.0 - 01-17-2025

### Added

* Added `--local-only` and `--single-document` args to `check/lint` ([#48](https://github.com/stjude-rust-labs/sprocket/pull/48)).
* Added a `validate-inputs` command. ([#48](https://github.com/stjude-rust-labs/sprocket/pull/48)).

### Changed

* `format` now requires one of the `--check` or `--overwrite` arguments ([#51](https://github.com/stjude-rust-labs/sprocket/pull/51)).
* Updated WDL crate to latest. This adds support for
  checking/linting remote URLs and other features and improvements ([#48](https://github.com/stjude-rust-labs/sprocket/pull/48)).
* Only allow one `file` argument to `check/lint` instead of any number of local files and directories
  ([#48](https://github.com/stjude-rust-labs/sprocket/pull/48)).

## 0.9.0 - 10-22-2024

### Changed

* Updated WDL crate to latest; this includes some important fixes to using
  `sprocket` on Windows and Linux ([#35](https://github.com/stjude-rust-labs/sprocket/pull/35)).

## 0.8.0 - 10-16-2024

### Added

* Added the `format` subcommand to sprocket ([#24](https://github.com/stjude-rust-labs/sprocket/pull/24)).
* Added the analysis rules to `sprocket explain` ([#24](https://github.com/stjude-rust-labs/sprocket/pull/24)).

### Changed

* Update to version 0.9.0 of `wdl` crate; this pulls in new lint rules,
  formatting support, and completes static analysis for the `check` and `lint`
  subcommands ([#24](https://github.com/stjude-rust-labs/sprocket/pull/24)).

## 0.7.0 - 09-16-2024

### Changed

* Implemented the `check` command as a full static analysis ([#17](https://github.com/stjude-rust-labs/sprocket/pull/17)).

### Fixed

* Fixed the progress bar from showing up for short analysis jobs; it now is
  delayed by two seconds ([#19](https://github.com/stjude-rust-labs/sprocket/pull/19)).

## 0.6.0 - 08-22-2024

### Added

* Added `analyzer` subcommand to sprocket ([#9](https://github.com/stjude-rust-labs/sprocket/pull/9)).
* Updated dependencies to latest ([#9](https://github.com/stjude-rust-labs/sprocket/pull/9)).

### Changed

* Update to version 0.7.0 of `wdl` crate. This pulls in many new lint rules.

## 0.5.0 - 07-17-2024

### Changed

* Update to version 0.6.0 of `wdl` crate.

## 0.4.0 - 07-01-2024

### Added

* `--except` arg to `check --lint` and `lint` subcommands.

### Changed

* Update to version 0.5.0 of `wdl` crate. This enables lint directive comments (AKA `#@` comments) among other new features.

## 0.3.0 - 06-18-2024

### Added

* `check` subcommand with `--lint` parameter

### Changed

* Update to version 0.4.0 of `wdl` crate. This features a new parser implementation

## 0.2.1 - 06-05-2024

### Fixed

* exit code `2` if there are no parse errors or validation failures, but there are lint warnings.
  * exit code `1` if there are parse errors or validation failures; exit code `0` means there were no concerns found at all.

## 0.2.0 - 06-03-2024

### Added

* `explain` command

### Changed

* Update to version 0.3.0 of `wdl` crate. This pulls in new lint rules.<|MERGE_RESOLUTION|>--- conflicted
+++ resolved
@@ -9,11 +9,8 @@
 
 ### Added
 
-<<<<<<< HEAD
 * Added support for WDL enumerations (enums) in preparation for WDL v1.3 ([#445](https://github.com/stjude-rust-labs/sprocket/pull/445)).
-=======
 * New lint rule `DocMetaStrings` to ensure reserved meta and parameter_meta keys have string values ([#407](https://github.com/stjude-rust-labs/sprocket/pull/407)).
->>>>>>> 8113c5a7
 * A `run.fail` option was added to `sprocket.toml` for controlling the default failure mode ([#444](https://github.com/stjude-rust-labs/sprocket/pull/444)).
 * Added the `split` standard library function in preparation for WDL v1.3 ([#424](https://github.com/stjude-rust-labs/sprocket/pull/424)).
 * Added support for `else if` and `else` clauses in conditional statements (in support of WDL v1.3) ([#411](https://github.com/stjude-rust-labs/sprocket/pull/411)).
