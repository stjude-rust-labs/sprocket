--- conflicted
+++ resolved
@@ -9,7 +9,7 @@
 
 ### Changed
 
-<<<<<<< HEAD
+* `format` now requires one of the `--check` or `--overwrite` arguments ([#51](https://github.com/stjude-rust-labs/sprocket/pull/51)).
 * Updated WDL crate to latest. This adds support for
   checking/linting remote URLs and other features and improvements ([#46](https://github.com/stjude-rust-labs/sprocket/pull/46)).
 * Only allow one `file` argument to `check/lint` instead of any number of local files and directories
@@ -18,12 +18,7 @@
 ### Added
 
 * Added `--local-only` and `--single-document` args to `check/lint` ([#46](https://github.com/stjude-rust-labs/sprocket/pull/46)).
-* Added an alpha version of the `run` commannnd. This version only supports running tasks without a container
-  (workflows are not yet supported) ([#47](https://github.com/stjude-rust-labs/sprocket/pull/47)).
 * Added a `validate-inputs` command. ([#48](https://github.com/stjude-rust-labs/sprocket/pull/48)).
-=======
-* `format` now requires one of the `--check` or `--overwrite` arguments ([#51](https://github.com/stjude-rust-labs/sprocket/pull/51)).
->>>>>>> 2a1fb1ee
 
 ## 0.9.0 - 10-22-2024
 
