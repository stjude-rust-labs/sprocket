# Changelog

All notable changes to this project will be documented in this file.

The format is based on [Keep a Changelog](https://keepachangelog.com/en/1.1.0/),
and this project adheres to [Semantic Versioning](https://semver.org/spec/v2.0.0.html).

## Unreleased

### Added

<<<<<<< HEAD
* Added an experimental and still under construction `sprocket dev test` command ([#468](https://github.com/stjude-rust-labs/sprocket/pull/468)).
    * This version merely parses and logs information about found test definitions. **It does not actually execute any WDL code.**
=======
* Added peak memory usage reporting at the DEBUG verbosity level ([#482](https://github.com/stjude-rust-labs/sprocket/pull/482)).
>>>>>>> 5bf6ac52

### Fixed

* `doc` now properly initializes pages in dark mode by default ([#478](https://github.com/stjude-rust-labs/sprocket/pull/478)).

## 0.19.0 - 11-21-2025

### Added

* Added `run.task.cache` and `run.task.cache_dir` settings to `sprocket.toml`
  for controlling call caching ([#461](https://github.com/stjude-rust-labs/sprocket/pull/461)).
* Added `--no-call-cache` option to `sprocket run` to disable use of the call
  cache for a specific run ([#461](https://github.com/stjude-rust-labs/sprocket/pull/461)).
* Added `--azure-account-name` and `--azure-access-key` CLI options to
  `sprocket run` ([#454](https://github.com/stjude-rust-labs/sprocket/pull/454)).
* New lint rule `DocMetaStrings` to ensure reserved meta and parameter_meta
  keys have string values ([#407](https://github.com/stjude-rust-labs/sprocket/pull/407)).
* A `run.fail` option was added to `sprocket.toml` for controlling the default
  failure mode ([#444](https://github.com/stjude-rust-labs/sprocket/pull/444)).
* Added the `split` standard library function in preparation for WDL v1.3 ([#424](https://github.com/stjude-rust-labs/sprocket/pull/424)).
* Added support for `else if` and `else` clauses in conditional statements (in
  support of WDL v1.3) ([#411](https://github.com/stjude-rust-labs/sprocket/pull/411)).
* Added feature flags support to enable experimental WDL versions ([#411](https://github.com/stjude-rust-labs/sprocket/pull/411)).
* Added shell expansion to the `apptainer_images_dir` config option, though
  this is an interim workaround for HPC path awkwardness pending the removal of
  this option entirely in the future ([#435](https://github.com/stjude-rust-labs/sprocket/pull/435)).
* Added experimental Slurm + Apptainer backend ([#436](https://github.com/stjude-rust-labs/sprocket/pull/436)).

### Changed

* Sprocket now supports "slow" and "fast" failure modes for evaluation errors
  an interruptions (Ctrl-C) ([#444](https://github.com/stjude-rust-labs/sprocket/pull/444)).
* The `wdl-analysis` config flag that enables experimental WDL v1.3 features
  was renamed from `experimental_versions` to `wdl_1_3` ([#435](https://github.com/stjude-rust-labs/sprocket/pull/435)).
* Removed the `wdl-cli` crate, absorbing its code into the `sprocket` library
  crate in preparation for future refactoring ([#450](https://github.com/stjude-rust-labs/sprocket/pull/450)).
* Apptainer-based backends now store converted container images within each run directory, rather than in a user-specified directory ([#463](https://github.com/stjude-rust-labs/sprocket/pull/463)).
* `sprocket run` now writes a `.sprocketignore` file directly to the `runs/` directory instead of the `runs/<entrypoint>/` directory ([#481](https://github.com/stjude-rust-labs/sprocket/pull/481)).


### Fixed

* Fixed a bug in `sprocket config init` where `sprocket.toml` was unnecessarily loaded and would fail if malformed ([#473](https://github.com/stjude-rust-labs/sprocket/pull/473)).
* Fixed Sprocket commands not always showing the full context of errors ([#472](https://github.com/stjude-rust-labs/sprocket/pull/472)).
* running `sprocket run` now writes a `.sprocketignore` file to the runs directory, which will tell subsequent Sprocket commands to ignore its contents ([#469](https://github.com/stjude-rust-labs/sprocket/pull/469)).
* Improved the portability of generated Apptainer scripts ([#442](https://github.com/stjude-rust-labs/sprocket/pull/442)).
* Fixed the handling of unusual filenames in generated Apptainer scripts ([#459](https://github.com/stjude-rust-labs/sprocket/pull/459)).

## 0.18.0 - 10-14-2025

### Fixed

* `doc` and `format` now work if analysis errors **and not parse errors** are
  encountered ([#402](https://github.com/stjude-rust-labs/sprocket/pull/402)).
* `sprocket inputs` now correctly handles complex values (including empty or
  interpolated Strings) ([#388](https://github.com/stjude-rust-labs/sprocket/pull/388), [#399](https://github.com/stjude-rust-labs/sprocket/pull/399)).

### Changed

* `format` subcommand has been re-implemented with a new CL API ([#365](https://github.com/stjude-rust-labs/sprocket/pull/365)).

### Added

* Added support for accepting input file paths by URL ([#386](https://github.com/stjude-rust-labs/sprocket/pull/386)).
* Accept multiple `--config` options on the Sprocket CLI ([#383](https://github.com/stjude-rust-labs/sprocket/pull/383)).
* `-c, --config` and `-s, --skip-config-search` are now global arguments (they can now appear after any subcommand) ([#365](https://github.com/stjude-rust-labs/sprocket/pull/365)).
* Added experimental LSF + Apptainer backend ([#182](https://github.com/stjude-rust-labs/sprocket/pull/182), [#372](https://github.com/stjude-rust-labs/sprocket/pull/372), [#378](https://github.com/stjude-rust-labs/sprocket/pull/378), [#379](https://github.com/stjude-rust-labs/sprocket/pull/379), [#404](https://github.com/stjude-rust-labs/sprocket/pull/404))

## 0.17.1 - 09-17-2025

### Fixed

* Allow "bad" `SPROCKET_CONFIG` environment variables to exist, although the
  user will get a warning if the specified path doesn't exist ([#178](https://github.com/stjude-rust-labs/sprocket/pull/178)).

### Dependencies

* Bumped `wdl` dependency to latest ([#179](https://github.com/stjude-rust-labs/sprocket/pull/179)).

## 0.17.0 - 09-16-2025

### Added

* Added `--unredact` option to `sprocket config resolve` ([#173](https://github.com/stjude-rust-labs/sprocket/pull/173)).
* Added options to `sprocket check/lint` for enabling and disabling sets of
  lint rules based on the rules' tags ([#169](https://github.com/stjude-rust-labs/sprocket/pull/169)).
* Added options to `sprocket dev doc` for embedding a JS file into `<script>`
  tags on each HTML page ([#170](https://github.com/stjude-rust-labs/sprocket/pull/170)).
* Added options to `sprocket run` for configuring AWS S3 and Google Cloud
  Storage authentication ([#164](https://github.com/stjude-rust-labs/sprocket/pull/164)).
* Added progress bars for file transfers ([#164](https://github.com/stjude-rust-labs/sprocket/pull/164)).

### Fixed

* `--no-color` argument to `format` is now respected ([#167](https://github.com/stjude-rust-labs/sprocket/pull/167)).
* `sprocket explain --tag <tag>` is now case-insensitive ([#168](https://github.com/stjude-rust-labs/sprocket/pull/168)).
* The `--deny-notes` argument to `check`/`lint` now correctly implies
  `--deny-warnings` ([#166](https://github.com/stjude-rust-labs/sprocket/pull/166)).

### Changed

* Enabling linting no longer runs every lint rule. Instead, a less opinionated
  set of rules are toggled on by default ([#169](https://github.com/stjude-rust-labs/sprocket/pull/169)).
* `sprocket dev doc` now initializes on the "Full Directory" view for the left
  sidebar ([#170](https://github.com/stjude-rust-labs/sprocket/pull/170)).
  * The old behavior (initializing on the "Workflows" view) can be enabled with
    an option.
* Replaced `sprocket run` progress bar implementation with one based off of
  Crankshaft events ([#164](https://github.com/stjude-rust-labs/sprocket/pull/164)).

## 0.16.0 - 08-13-2025

### Added

* Added support for `.sprocketignore` files ([#158](https://github.com/stjude-rust-labs/sprocket/pull/158)).
    * the semantics of these new "ignorefiles" are similar to `.gitignore` files
    * the commands `analyzer`, `check`/`lint`, and `doc` all respect these files
    * both parent and child directories of the current working directory are searched for `.sprocketignore` files
* Added support for custom logos in `sprocket dev doc` ([#156](https://github.com/stjude-rust-labs/sprocket/pull/156)).

## 0.15.0 - 07-31-2025

### Added

* Added `cpu_limit_behavior` and `memory_limit_behavior` config options to
  enable ignoring host resource limits ([wdl:#543](https://github.com/stjude-rust-labs/wdl/pull/543)).
* Added code completion to the LSP ([wdl:#519](https://github.com/stjude-rust-labs/wdl/pull/519)).
* Added new default output directory logic ([#149](https://github.com/stjude-rust-labs/sprocket/pull/149)).
* Individual analysis and lint rules can now be excepted when running the `
  analyzer` command ([#150](https://github.com/stjude-rust-labs/sprocket/pull/150)).
    * both command line flags and TOML config are supported

### Changed

* The `UnusedCall` analysis rule no longer emits a diagnostic for tasks and
  workflows if they have an empty or missing `output` section ([wdl:#532](https://github.com/stjude-rust-labs/wdl/pull/532)).
* `--name` option renamed to `--entrypoint` for `validate` and `run` ([#147](https://github.com/stjude-rust-labs/sprocket/pull/147)).
    * `--entrypoint` is now required if no inputs are provided.
    * `--entrypoint` will be prefixed to the key of any key-value pairs
      supplied on the command line.

### Removed

* Removed the `OutputSection` lint rule ([wdl:#532](https://github.com/stjude-rust-labs/wdl/pull/532)).

## 0.14.1 - 07-10-2025

### Fixed

* Fixed the resolution of relative input files ([wdl:#523](https://github.com/stjude-rust-labs/wdl/pull/523))

## 0.14.0 - 07-09-2025

### Changed

* Removed the `--config` option of `sprocket run`; the run command's
  configuration is now merged into `sprocket.toml` under the `run` section ([#121](github.com/stjude-rust-labs/sprocket/pull/121))

### Fixed

* The `ShellCheck` lint rule has been revisited to reduce false positives ([wdl:#457](https://github.com/stjude-rust-labs/wdl/pull/457)).
* Fixed unhelpful error message in `sprocket validate` ([#133](https://github.com/stjude-rust-labs/sprocket/pull/133)).
* Fixed run configuration to not use a default configuration when there is an
  error in the flattened engine configuration fields ([#124](https://github.com/stjude-rust-labs/sprocket/pull/124)).
* The `sprocket run`, `sprocket validate`, and `sprocket inputs` commands will
  no longer require the `--name` option if passed a WDL document containing a
  single task and no workflow ([#121](github.com/stjude-rust-labs/sprocket/pull/121)).
* The `sprocket run` command now correctly includes the workflow/task name
  prefix in the output ([#131](github.com/stjude-rust-labs/sprocket/pull/131)).

### Added

* The LSP now supports "falling back" to interpresting WDL documents as v1.2
  when the version is unrecognized (e.g. `version development`) ([wdl:#475](https://github.com/stjude-rust-labs/wdl/pull/475)).
* `check`, `lint`, and `format` will now default to the CWD if no `source`
  argument is provided ([#137](https://github.com/stjude-rust-labs/sprocket/pull/137)).
* Added `dev` subcommand to contain developmental and experimental subcommands ([#120](https://github.com/stjude-rust-labs/sprocket/pull/120)).
* Added `dev lock` subcommand to store container manifest checksums ([#120](https://github.com/stjude-rust-labs/sprocket/pull/120)).
* Added `dev doc` subcommand for documenting WDL workspaces ([#107](https://github.com/stjude-rust-labs/sprocket/pull/107)).

### Removed

* `format` no longer accepts the input `-` for STDIN ([#137](https://github.com/stjude-rust-labs/sprocket/pull/137)).

## 0.13.0 - 05-28-2025

### Added

* Added tab completions for `sprocket` commands ([#105](https://github.com/stjude-rust-labs/sprocket/pull/105)).
* Introduced the `inputs` subcommand ([#113](https://github.com/stjude-rust-labs/sprocket/pull/113)).

### Fixed

* Added `shellcheck` to Dockerfile ([#114](https://github.com/stjude-rust-labs/sprocket/pull/114)).
* Fixed `check --except` and `explain` rule not being case-insensitive ([#116](https://github.com/stjude-rust-labs/sprocket/issues/116)).

## Dependencies

* Updates dependencies (including `wdl` to `v0.14.0`).

## 0.12.2 - 05-05-2025

### Fixed

* Fix `sprocket run` not printing analysis diagnostics ([#110](https://github.com/stjude-rust-labs/sprocket/pull/110)).

## 0.12.1 - 05-05-2025

### Fixed

* Fixes parsing of input files ([#106](https://github.com/stjude-rust-labs/sprocket/pull/106)).
* Removes unused `--shellcheck` argument ([#106](https://github.com/stjude-rust-labs/sprocket/pull/106)).

## 0.12.0 - 05-02-2025

### Added

* Introduced the `run` subcommand ([#102](https://github.com/stjude-rust-labs/sprocket/pull/102)).

### Changed

* Unknown `--except` rules will now emit a warning instead of being silently ignored ([#94](https://github.com/stjude-rust-labs/sprocket/pull/94))
* Changed the `validate-inputs` subcommand to the more concise `validate` subcommand ([#102](https://github.com/stjude-rust-labs/sprocket/pull/102)).
* Changed all existing subcommands to use the facilities provided in `wdl-cli` when possible ([#102](https://github.com/stjude-rust-labs/sprocket/pull/102)).
* Updates the underlying `wdl` dependency to v0.13.1 ([#102](https://github.com/stjude-rust-labs/sprocket/pull/102)).

### Added

* Added configuration file support ([#104](https://github.com/stjude-rust-labs/sprocket/pull/104)).

## 0.11.0 - 04-01-2025

### Added

* Added `--hide_notes` to `check` to filter out note diagnostics from reporting ([#84](https://github.com/stjude-rust-labs/sprocket/pull/84))
* YAML support for `validate-inputs` command ([#79](https://github.com/stjude-rust-labs/sprocket/pull/79)).
* Extend `explain` to display related rules, list tags using `--t`, show WDL definitions using `--definitions` ([#80](https://github.com/stjude-rust-labs/sprocket/pull/80)).

### Changed

* Updated WDL crates to latest ([#79](https://github.com/stjude-rust-labs/sprocket/pull/79)). This added many features and fixes. Some highlights:
    * Fixed certain misplaced highlights from the `ShellCheck` lint.
    * Relaxed the `CommentWhitespace` lint rule so it doesn't trigger for as
      many comments.
    * The `ImportSort` lint rule now supplies the correct order of imports in
      the `fix` message.
* By default, when checking a local file, suppress diagnostics from remote
  files. Added a `--show-remote-diagnostics` flag to recreate the older
  behavior ([#59](https://github.com/stjude-rust-labs/sprocket/pull/59)).
* Always emit any diagnostics with a `Severity::Error` regardless of other CL
  options that might suppress the diagnostic
  ([#59](https://github.com/stjude-rust-labs/sprocket/pull/59)).

### Fixed

* Bug introduced in [#59](https://github.com/stjude-rust-labs/sprocket/pull/59)
  which sometimes caused the exit message to have an incorrect count of Notes
  and Warnings ([#61](https://github.com/stjude-rust-labs/sprocket/pull/61)).

## 0.10.1 - 01-23-2025

### Fixed

* URLs can be checked/linted ([#58](https://github.com/stjude-rust-labs/sprocket/pull/58)).

### Added

* Added a `Dockerfile` and automation to release Docker images with each Sprocket version ([#56](https://github.com/stjude-rust-labs/sprocket/pull/56)).

## 0.10.0 - 01-17-2025

### Added

* Added `--local-only` and `--single-document` args to `check/lint` ([#48](https://github.com/stjude-rust-labs/sprocket/pull/48)).
* Added a `validate-inputs` command. ([#48](https://github.com/stjude-rust-labs/sprocket/pull/48)).

### Changed

* `format` now requires one of the `--check` or `--overwrite` arguments ([#51](https://github.com/stjude-rust-labs/sprocket/pull/51)).
* Updated WDL crate to latest. This adds support for
  checking/linting remote URLs and other features and improvements ([#48](https://github.com/stjude-rust-labs/sprocket/pull/48)).
* Only allow one `file` argument to `check/lint` instead of any number of local
  files and directories ([#48](https://github.com/stjude-rust-labs/sprocket/pull/48)).

## 0.9.0 - 10-22-2024

### Changed

* Updated WDL crate to latest; this includes some important fixes to using
  `sprocket` on Windows and Linux ([#35](https://github.com/stjude-rust-labs/sprocket/pull/35)).

## 0.8.0 - 10-16-2024

### Added

* Added the `format` subcommand to sprocket ([#24](https://github.com/stjude-rust-labs/sprocket/pull/24)).
* Added the analysis rules to `sprocket explain` ([#24](https://github.com/stjude-rust-labs/sprocket/pull/24)).

### Changed

* Update to version 0.9.0 of `wdl` crate; this pulls in new lint rules,
  formatting support, and completes static analysis for the `check` and `lint`
  subcommands ([#24](https://github.com/stjude-rust-labs/sprocket/pull/24)).

## 0.7.0 - 09-16-2024

### Changed

* Implemented the `check` command as a full static analysis ([#17](https://github.com/stjude-rust-labs/sprocket/pull/17)).

### Fixed

* Fixed the progress bar from showing up for short analysis jobs; it now is
  delayed by two seconds ([#19](https://github.com/stjude-rust-labs/sprocket/pull/19)).

## 0.6.0 - 08-22-2024

### Added

* Added `analyzer` subcommand to sprocket ([#9](https://github.com/stjude-rust-labs/sprocket/pull/9)).
* Updated dependencies to latest ([#9](https://github.com/stjude-rust-labs/sprocket/pull/9)).

### Changed

* Update to version 0.7.0 of `wdl` crate. This pulls in many new lint rules.

## 0.5.0 - 07-17-2024

### Changed

* Update to version 0.6.0 of `wdl` crate.

## 0.4.0 - 07-01-2024

### Added

* `--except` arg to `check --lint` and `lint` subcommands.

### Changed

* Update to version 0.5.0 of `wdl` crate. This enables lint directive comments
  (AKA `#@` comments) among other new features.

## 0.3.0 - 06-18-2024

### Added

* `check` subcommand with `--lint` parameter

### Changed

* Update to version 0.4.0 of `wdl` crate. This features a new parser
  implementation

## 0.2.1 - 06-05-2024

### Fixed

* exit code `2` if there are no parse errors or validation failures, but there
  are lint warnings.
  * exit code `1` if there are parse errors or validation failures; exit code
    `0` means there were no concerns found at all.

## 0.2.0 - 06-03-2024

### Added

* `explain` command

### Changed

* Update to version 0.3.0 of `wdl` crate. This pulls in new lint rules.<|MERGE_RESOLUTION|>--- conflicted
+++ resolved
@@ -9,12 +9,9 @@
 
 ### Added
 
-<<<<<<< HEAD
 * Added an experimental and still under construction `sprocket dev test` command ([#468](https://github.com/stjude-rust-labs/sprocket/pull/468)).
-    * This version merely parses and logs information about found test definitions. **It does not actually execute any WDL code.**
-=======
+    * This version merely parses, validates, and logs information about found test definitions. **It does not actually execute any WDL code.**
 * Added peak memory usage reporting at the DEBUG verbosity level ([#482](https://github.com/stjude-rust-labs/sprocket/pull/482)).
->>>>>>> 5bf6ac52
 
 ### Fixed
 
