--- conflicted
+++ resolved
@@ -9,11 +9,8 @@
 
 ### Added
 
-<<<<<<< HEAD
 * Added options to `sprocket check/lint` for enabling and disabling sets of lint rules based on the rules' tags ([#169](https://github.com/stjude-rust-labs/sprocket/pull/169)).
-=======
 * Added options to `sprocket dev doc` for embedding a JS file into `<script>` tags on each HTML page ([#170](https://github.com/stjude-rust-labs/sprocket/pull/170)).
->>>>>>> 46d2f699
 * Added options to `sprocket run` for configuring AWS S3 and Google Cloud
   Storage authentication ([#164](https://github.com/stjude-rust-labs/sprocket/pull/164)).
 * Added progress bars for file transfers ([#164](https://github.com/stjude-rust-labs/sprocket/pull/164)).
@@ -26,12 +23,9 @@
 
 ### Changed
 
-<<<<<<< HEAD
 * Enabling linting no longer runs every lint rule. Instead, a less opinionated set of rules are toggled on by default ([#169](https://github.com/stjude-rust-labs/sprocket/pull/169)).
-=======
 * `sprocket dev doc` now initializes on the "Full Directory" view for the left sidebar ([#170](https://github.com/stjude-rust-labs/sprocket/pull/170)).
   * The old behavior (initializing on the "Workflows" view) can be enabled with an option.
->>>>>>> 46d2f699
 * Replaced `sprocket run` progress bar implementation with one based off of
   Crankshaft events ([#164](https://github.com/stjude-rust-labs/sprocket/pull/164)).
 
