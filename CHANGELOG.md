# Changelog

All notable changes to this project will be documented in this file.

The format is based on [Keep a Changelog](https://keepachangelog.com/en/1.1.0/),
and this project adheres to [Semantic Versioning](https://semver.org/spec/v2.0.0.html).

## Unreleased

### Added

<<<<<<< HEAD
* Added new default output directory logic ([#149](https://github.com/stjude-rust-labs/sprocket/pull/149)).
=======
* Individual analysis and lint rules can now be excepted when running the `analyzer` command ([#150](https://github.com/stjude-rust-labs/sprocket/pull/150)).
    * both command line flags and TOML config are supported
>>>>>>> 6f64e484

### Changed

* `--name` option renamed to `--entrypoint` for `validate` and `run` ([#147](https://github.com/stjude-rust-labs/sprocket/pull/147)).
    * `--entrypoint` is now required if no inputs are provided.
    * `--entrypoint` will be prefixed to the key of any key-value pairs supplied on the command line.

## 0.14.1 - 07-10-2025

### Fixed

* Fixed the resolution of relative input files ([wdl:#523](https://github.com/stjude-rust-labs/wdl/pull/523))

## 0.14.0 - 07-09-2025

### Changed

* Removed the `--config` option of `sprocket run`; the run command's
  configuration is now merged into `sprocket.toml` under the `run` section ([#121](github.com/stjude-rust-labs/sprocket/pull/121))

### Fixed

* The `ShellCheck` lint rule has been revisited to reduce false positives ([wdl:#457](https://github.com/stjude-rust-labs/wdl/pull/457)).
* Fixed unhelpful error message in `sprocket validate` ([#133](https://github.com/stjude-rust-labs/sprocket/pull/133)).
* Fixed run configuration to not use a default configuration when there is an
  error in the flattened engine configuration fields ([#124](https://github.com/stjude-rust-labs/sprocket/pull/124)).
* The `sprocket run`, `sprocket validate`, and `sprocket inputs` commands will
  no longer require the `--name` option if passed a WDL document containing a
  single task and no workflow ([#121](github.com/stjude-rust-labs/sprocket/pull/121)).
* The `sprocket run` command now correctly includes the workflow/task name
  prefix in the output ([#131](github.com/stjude-rust-labs/sprocket/pull/131)).

### Added

* The LSP now supports "falling back" to interpresting WDL documents as v1.2 when the version is unrecognized (e.g. `version development`) ([wdl:#475](https://github.com/stjude-rust-labs/wdl/pull/475)).
* `check`, `lint`, and `format` will now default to the CWD if no `source` argument is provided ([#137](https://github.com/stjude-rust-labs/sprocket/pull/137)).
* Added `dev` subcommand to contain developmental and experimental subcommands ([#120](https://github.com/stjude-rust-labs/sprocket/pull/120)).
* Added `dev lock` subcommand to store container manifest checksums ([#120](https://github.com/stjude-rust-labs/sprocket/pull/120)).
* Added `dev doc` subcommand for documenting WDL workspaces ([#107](https://github.com/stjude-rust-labs/sprocket/pull/107)).

### Removed

* `format` no longer accepts the input `-` for STDIN ([#137](https://github.com/stjude-rust-labs/sprocket/pull/137)).

## 0.13.0 - 05-28-2025

### Added

* Added tab completions for `sprocket` commands ([#105](https://github.com/stjude-rust-labs/sprocket/pull/105)).
* Introduced the `inputs` subcommand ([#113](https://github.com/stjude-rust-labs/sprocket/pull/113)).

### Fixed

* Added `shellcheck` to Dockerfile ([#114](https://github.com/stjude-rust-labs/sprocket/pull/114)).
* Fixed `check --except` and `explain` rule not being case-insensitive ([#116](https://github.com/stjude-rust-labs/sprocket/issues/116)).

## Dependencies

* Updates dependencies (including `wdl` to `v0.14.0`).

## 0.12.2 - 05-05-2025

### Fixed

* Fix `sprocket run` not printing analysis diagnostics ([#110](https://github.com/stjude-rust-labs/sprocket/pull/110)).

## 0.12.1 - 05-05-2025

### Fixed

* Fixes parsing of input files ([#106](https://github.com/stjude-rust-labs/sprocket/pull/106)).
* Removes unused `--shellcheck` argument ([#106](https://github.com/stjude-rust-labs/sprocket/pull/106)).

## 0.12.0 - 05-02-2025

### Added

* Introduced the `run` subcommand ([#102](https://github.com/stjude-rust-labs/sprocket/pull/102)).

### Changed

* Unknown `--except` rules will now emit a warning instead of being silently ignored ([#94](https://github.com/stjude-rust-labs/sprocket/pull/94))
* Changed the `validate-inputs` subcommand to the more concise `validate` subcommand ([#102](https://github.com/stjude-rust-labs/sprocket/pull/102)).
* Changed all existing subcommands to use the facilities provided in `wdl-cli` when possible ([#102](https://github.com/stjude-rust-labs/sprocket/pull/102)).
* Updates the underlying `wdl` dependency to v0.13.1 ([#102](https://github.com/stjude-rust-labs/sprocket/pull/102)).


### Added

* Added configuration file support ([#104](https://github.com/stjude-rust-labs/sprocket/pull/104)).

## 0.11.0 - 04-01-2025

### Added

* Added `--hide_notes` to `check` to filter out note diagnostics from reporting ([#84](https://github.com/stjude-rust-labs/sprocket/pull/84))
* YAML support for `validate-inputs` command ([#79](https://github.com/stjude-rust-labs/sprocket/pull/79)).
* Extend `explain` to display related rules, list tags using `--t`, show WDL definitions using `--definitions` ([#80](https://github.com/stjude-rust-labs/sprocket/pull/80)).

### Changed

* Updated WDL crates to latest ([#79](https://github.com/stjude-rust-labs/sprocket/pull/79)). This added many features and fixes. Some highlights:
    * Fixed certain misplaced highlights from the `ShellCheck` lint.
    * Relaxed the `CommentWhitespace` lint rule so it doesn't trigger for as many comments.
    * The `ImportSort` lint rule now supplies the correct order of imports in the `fix` message.
* By default, when checking a local file, suppress diagnostics from remote files. Added a `--show-remote-diagnostics`
  flag to recreate the older behavior ([#59](https://github.com/stjude-rust-labs/sprocket/pull/59)).
* Always emit any diagnostics with a `Severity::Error` regardless of other CL options that might suppress the diagnostic
  ([#59](https://github.com/stjude-rust-labs/sprocket/pull/59)).

### Fixed

* Bug introduced in [#59](https://github.com/stjude-rust-labs/sprocket/pull/59) which sometimes caused the exit message
  to have an incorrect count of Notes and Warnings ([#61](https://github.com/stjude-rust-labs/sprocket/pull/61)).

## 0.10.1 - 01-23-2025

### Fixed

* URLs can be checked/linted ([#58](https://github.com/stjude-rust-labs/sprocket/pull/58)). 

### Added

* Added a `Dockerfile` and automation to release Docker images with each Sprocket version ([#56](https://github.com/stjude-rust-labs/sprocket/pull/56)).

## 0.10.0 - 01-17-2025

### Added

* Added `--local-only` and `--single-document` args to `check/lint` ([#48](https://github.com/stjude-rust-labs/sprocket/pull/48)).
* Added a `validate-inputs` command. ([#48](https://github.com/stjude-rust-labs/sprocket/pull/48)).

### Changed

* `format` now requires one of the `--check` or `--overwrite` arguments ([#51](https://github.com/stjude-rust-labs/sprocket/pull/51)).
* Updated WDL crate to latest. This adds support for
  checking/linting remote URLs and other features and improvements ([#48](https://github.com/stjude-rust-labs/sprocket/pull/48)).
* Only allow one `file` argument to `check/lint` instead of any number of local files and directories
  ([#48](https://github.com/stjude-rust-labs/sprocket/pull/48)).

## 0.9.0 - 10-22-2024

### Changed

* Updated WDL crate to latest; this includes some important fixes to using
  `sprocket` on Windows and Linux ([#35](https://github.com/stjude-rust-labs/sprocket/pull/35)).

## 0.8.0 - 10-16-2024

### Added

* Added the `format` subcommand to sprocket ([#24](https://github.com/stjude-rust-labs/sprocket/pull/24)).
* Added the analysis rules to `sprocket explain` ([#24](https://github.com/stjude-rust-labs/sprocket/pull/24)).

### Changed

* Update to version 0.9.0 of `wdl` crate; this pulls in new lint rules,
  formatting support, and completes static analysis for the `check` and `lint`
  subcommands ([#24](https://github.com/stjude-rust-labs/sprocket/pull/24)).

## 0.7.0 - 09-16-2024

### Changed

* Implemented the `check` command as a full static analysis ([#17](https://github.com/stjude-rust-labs/sprocket/pull/17)).

### Fixed

* Fixed the progress bar from showing up for short analysis jobs; it now is
  delayed by two seconds ([#19](https://github.com/stjude-rust-labs/sprocket/pull/19)).

## 0.6.0 - 08-22-2024

### Added

* Added `analyzer` subcommand to sprocket ([#9](https://github.com/stjude-rust-labs/sprocket/pull/9)).
* Updated dependencies to latest ([#9](https://github.com/stjude-rust-labs/sprocket/pull/9)).

### Changed

* Update to version 0.7.0 of `wdl` crate. This pulls in many new lint rules.

## 0.5.0 - 07-17-2024

### Changed

* Update to version 0.6.0 of `wdl` crate.

## 0.4.0 - 07-01-2024

### Added

* `--except` arg to `check --lint` and `lint` subcommands.

### Changed

* Update to version 0.5.0 of `wdl` crate. This enables lint directive comments (AKA `#@` comments) among other new features.

## 0.3.0 - 06-18-2024

### Added

* `check` subcommand with `--lint` parameter

### Changed

* Update to version 0.4.0 of `wdl` crate. This features a new parser implementation

## 0.2.1 - 06-05-2024

### Fixed

* exit code `2` if there are no parse errors or validation failures, but there are lint warnings.
  * exit code `1` if there are parse errors or validation failures; exit code `0` means there were no concerns found at all.

## 0.2.0 - 06-03-2024

### Added

* `explain` command

### Changed

* Update to version 0.3.0 of `wdl` crate. This pulls in new lint rules.<|MERGE_RESOLUTION|>--- conflicted
+++ resolved
@@ -9,12 +9,9 @@
 
 ### Added
 
-<<<<<<< HEAD
 * Added new default output directory logic ([#149](https://github.com/stjude-rust-labs/sprocket/pull/149)).
-=======
 * Individual analysis and lint rules can now be excepted when running the `analyzer` command ([#150](https://github.com/stjude-rust-labs/sprocket/pull/150)).
     * both command line flags and TOML config are supported
->>>>>>> 6f64e484
 
 ### Changed
 
