//! Implementation of sprocket CLI commands.

use clap::Subcommand;

pub mod analyzer;
pub mod check;
pub mod completions;
pub mod config;
pub mod explain;
pub mod format;
<<<<<<< HEAD
pub mod lock;
=======
pub mod inputs;
>>>>>>> 9ce64989
pub mod run;
pub mod validate;

/// Represents the available commands for the Sprocket CLI.
#[derive(Subcommand, Debug)]
#[allow(clippy::large_enum_variant)]
pub enum Commands {
    /// Runs the Language Server Protocol (LSP) server.
    Analyzer(analyzer::Args),

    /// Checks a document or a directory containing documents.
    Check(check::CheckArgs),

    /// Generates shell completions.
    Completions(completions::Args),

    /// Display the effective configuration.
    Config(config::Args),

    /// Explains linting and validation rules.
    Explain(explain::Args),

    /// Formats a document or a directory containing documents.
    #[clap(alias = "fmt")]
    Format(format::Args),

    /// Writes the inputs schema for a WDL document.
    Inputs(inputs::Args),

    /// Lints a document or a directory containing documents.
    Lint(check::LintArgs),

    /// Locks Docker images to a sha256 digest.
    Lock(lock::Args),

    /// Runs a task or workflow.
    Run(run::Args),

    /// Validate a set of inputs against a task or workflow.
    ///
    /// This ensures that every required input is supplied, every supplied input
    /// is correctly typed, that no extraneous inputs are provided, and that any
    /// provided `File` or `Directory` inputs exist.
    ///
    /// It will not catch potential runtime errors that may occur when running
    /// the task or workflow.
    Validate(validate::Args),
}<|MERGE_RESOLUTION|>--- conflicted
+++ resolved
@@ -8,11 +8,8 @@
 pub mod config;
 pub mod explain;
 pub mod format;
-<<<<<<< HEAD
+pub mod inputs;
 pub mod lock;
-=======
-pub mod inputs;
->>>>>>> 9ce64989
 pub mod run;
 pub mod validate;
 
