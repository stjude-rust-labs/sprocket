--- conflicted
+++ resolved
@@ -87,16 +87,13 @@
             commands::completions::completions(args, &mut cmd).await
         }
         Commands::Config(args) => commands::config::config(args, config),
-<<<<<<< HEAD
-        Commands::Lock(args) => commands::lock::lock(args.apply(config)).await,
-=======
         Commands::Explain(args) => commands::explain::explain(args),
         Commands::Format(args) => commands::format::format(args.apply(config)),
         Commands::Inputs(args) => commands::inputs::inputs(args).await,
         Commands::Lint(args) => commands::check::lint(args.apply(config)).await,
+        Commands::Lock(args) => commands::lock::lock(args.apply(config)).await,
         Commands::Run(args) => commands::run::run(args).await,
         Commands::Validate(args) => commands::validate::validate(args.apply(config)).await,
->>>>>>> 9ce64989
     }
 }
 
