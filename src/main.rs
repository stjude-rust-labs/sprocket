--- conflicted
+++ resolved
@@ -94,11 +94,8 @@
         Commands::Lint(args) => commands::check::lint(args.apply(config)).await,
         Commands::Run(args) => commands::run::run(args.apply(config)).await,
         Commands::Validate(args) => commands::validate::validate(args.apply(config)).await,
-<<<<<<< HEAD
         Commands::Dev(commands::DevCommands::Doc(args)) => commands::doc::doc(args).await,
-=======
         Commands::Dev(commands::DevCommands::Lock(args)) => commands::lock::lock(args).await,
->>>>>>> ec6f1208
     }
 }
 
