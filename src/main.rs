--- conflicted
+++ resolved
@@ -11,56 +11,14 @@
 use git_testament::git_testament;
 use git_testament::render_testament;
 use sprocket::commands;
-<<<<<<< HEAD
 use sprocket::config::Config;
 use tracing_log::AsTrace;
+use tracing_subscriber::EnvFilter;
+use tracing_subscriber::layer::SubscriberExt as _;
 
 use crate::commands::Commands;
 
 git_testament!(TESTAMENT);
-=======
-use tracing_subscriber::EnvFilter;
-use tracing_subscriber::layer::SubscriberExt as _;
-
-git_testament!(TESTAMENT);
-
-#[derive(Subcommand)]
-#[allow(clippy::large_enum_variant)]
-enum Commands {
-    /// Runs the Language Server Protocol (LSP) server.
-    Analyzer(commands::analyzer::Args),
-
-    /// Checks a document or a directory containing documents.
-    Check(commands::check::CheckArgs),
-
-    /// Explains linting and validation rules.
-    Explain(commands::explain::Args),
-
-    /// Formats a document.
-    #[clap(alias = "fmt")]
-    Format(commands::format::Args),
-
-    /// Lints a document or a directory containing documents.
-    Lint(commands::check::LintArgs),
-
-    /// Runs a task or workflow.
-    Run(commands::run::Args),
-
-    /// Validate a set of inputs against a task or workflow.
-    ///
-    /// This ensures that every required input is supplied, every supplied input
-    /// is correctly typed, that no extraneous inputs are provided, and that any
-    /// provided `File` or `Directory` inputs exist.
-    ///
-    /// It will not catch potential runtime errors that may occur when running
-    /// the task or workflow.
-    Validate(commands::validate::Args),
-
-    /// Generates shell completions.
-    Completions(commands::completions::Args),
-}
->>>>>>> 39cf3a18
-
 #[derive(Parser, Debug)]
 #[command(author, version = render_testament!(TESTAMENT), propagate_version = true, about, long_about = None)]
 struct Cli {
@@ -68,15 +26,11 @@
     pub command: Commands,
 
     #[command(flatten)]
-<<<<<<< HEAD
-    verbose: Verbosity,
+    verbosity: Verbosity<WarnLevel>,
 
     /// Path to the configuration file.
     #[arg(long, short)]
     config: Option<String>,
-=======
-    verbosity: Verbosity<WarnLevel>,
->>>>>>> 39cf3a18
 }
 
 pub async fn inner() -> anyhow::Result<()> {
@@ -118,29 +72,18 @@
     );
 
     match cli.command {
-<<<<<<< HEAD
+        Commands::Analyzer(args) => commands::analyzer::analyzer(args).await,
         Commands::Check(args) => commands::check::check(args.apply(config)).await,
+        Commands::Explain(args) => commands::explain::explain(args),
+        Commands::Format(args) => commands::format::format(args.apply(config)),
         Commands::Lint(args) => commands::check::lint(args.apply(config)).await,
-        Commands::Explain(args) => commands::explain::explain(args),
-        Commands::Analyzer(args) => commands::analyzer::analyzer(args).await,
-        Commands::Format(args) => commands::format::format(args.apply(config)),
-        Commands::ValidateInputs(args) => {
-            commands::validate::validate_inputs(args.apply(config)).await
-        }
-        Commands::Config(args) => commands::config::config(args, config),
-=======
-        Commands::Analyzer(args) => commands::analyzer::analyzer(args).await,
-        Commands::Check(args) => commands::check::check(args).await,
-        Commands::Explain(args) => commands::explain::explain(args),
-        Commands::Format(args) => commands::format::format(args),
-        Commands::Lint(args) => commands::check::lint(args).await,
         Commands::Run(args) => commands::run::run(args).await,
-        Commands::Validate(args) => commands::validate::validate(args).await,
+        Commands::Validate(args) => commands::validate::validate(args.apply(config)).await,
         Commands::Completions(args) => {
             let mut cmd = Cli::command();
             commands::completions::completions(args, &mut cmd).await
         }
->>>>>>> 39cf3a18
+        Commands::Config(args) => commands::config::config(args, config),
     }
 }
 
