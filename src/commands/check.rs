//! Implementation of the `check` and `lint` subcommands.

use std::collections::HashSet;

use anyhow::Context;
use anyhow::bail;
use clap::Parser;
use clap::builder::PossibleValuesParser;
use codespan_reporting::diagnostic::Diagnostic;
use codespan_reporting::files::SimpleFiles;
use tracing::info;
use wdl::ast::AstNode;
use wdl::ast::Severity;
use wdl::cli::Analysis;
use wdl::cli::analysis::Source;
use wdl::lint::find_nearest_rule;

use super::explain::ALL_RULE_IDS;
use crate::Mode;
use crate::emit_diagnostics;
use crate::get_display_config;

/// Common arguments for the `check` and `lint` subcommands.
#[derive(Parser, Debug)]
#[command(author, version, about)]
pub struct Common {
    /// A set of source documents as files, directories, or URLs.
    #[clap(value_name = "PATH or URL")]
    pub sources: Vec<Source>,

    /// Excepts (ignores) an analysis or lint rule.
    ///
    /// Repeat the flag multiple times to except multiple rules.
    #[clap(short, long, value_name = "RULE",
        value_parser = PossibleValuesParser::new(ALL_RULE_IDS.iter()),
        action = clap::ArgAction::Append,
        num_args = 1,
    )]
    pub except: Vec<String>,

    /// Causes the command to fail if warnings were reported.
    #[clap(long)]
    pub deny_warnings: bool,

    /// Causes the command to fail if notes were reported.
    #[clap(long)]
    pub deny_notes: bool,

    /// Suppress diagnostics from documents that were not explicitly provided in
    /// the sources list (i.e., were imported from a provided source).
    ///
    /// If the sources list contains a directory, an error will be raised.
    #[arg(long)]
    pub suppress_imports: bool,

    /// Show diagnostics for remote documents.
    ///
    /// By default, when checking a local document remote diagnostics are
    /// suppressed. This flag will show diagnostics for remote documents.
    /// This flag has no effect when checking a remote document.
    #[arg(long)]
    pub show_remote_diagnostics: bool,

    /// Hide diagnostics with `note` severity.
    #[arg(long)]
    pub hide_notes: bool,

    /// Disables color output.
    #[arg(long)]
    pub no_color: bool,

    /// The report mode.
    #[arg(short = 'm', long, value_name = "MODE")]
    pub report_mode: Option<Mode>,
}

/// Arguments for the `check` subcommand.
#[derive(Parser, Debug)]
#[command(author, version, about)]
pub struct CheckArgs {
    /// The common command line arguments.
    #[command(flatten)]
    pub common: Common,

    /// Enable lint checks in addition to validation errors.
    #[arg(short, long)]
    pub lint: bool,
}

impl CheckArgs {
    /// Applies the configuration from the given config file to the command line
    /// arguments.
    pub fn apply(mut self, config: crate::config::Config) -> Self {
        self.common.except = self
            .common
            .except
            .clone()
            .into_iter()
            .chain(config.check.except.clone())
            .collect();
        self.common.deny_warnings = self.common.deny_warnings || config.check.deny_warnings;
        self.common.deny_notes = self.common.deny_notes || config.check.deny_notes;
        self.common.shellcheck = self.common.shellcheck || config.check.shellcheck;
        self.common.hide_notes = self.common.hide_notes || config.check.hide_notes;
        self.common.no_color = self.common.no_color || !config.common.color;
        self.common.report_mode = match self.common.report_mode {
            Some(mode) => Some(mode),
            None => Some(config.common.report_mode),
        };

        self
    }
}

/// Arguments for the `lint` subcommand.
#[derive(Parser, Debug)]
#[command(author, version, about)]
pub struct LintArgs {
    /// The command command line arguments.
    #[command(flatten)]
    pub common: Common,
}

<<<<<<< HEAD
impl LintArgs {
    /// Applies the configuration from the given config file to the command line
    /// arguments.
    pub fn apply(mut self, config: crate::config::Config) -> Self {
        self.common.except = self
            .common
            .except
            .clone()
            .into_iter()
            .chain(config.check.except.clone())
            .collect();
        self.common.deny_warnings = self.common.deny_warnings || config.check.deny_warnings;
        self.common.deny_notes = self.common.deny_notes || config.check.deny_notes;
        self.common.shellcheck = self.common.shellcheck || config.check.shellcheck;
        self.common.hide_notes = self.common.hide_notes || config.check.hide_notes;
        self.common.no_color = self.common.no_color || !config.common.color;
        self.common.report_mode = match self.common.report_mode {
            Some(mode) => Some(mode),
            None => Some(config.common.report_mode),
        };

        self
    }
}

/// Checks WDL source files for diagnostics.
=======
/// Performs the `check` subcommand.
>>>>>>> 39cf3a18
pub async fn check(args: CheckArgs) -> anyhow::Result<()> {
    if args.common.sources.is_empty() {
        bail!("you must provide at least one source file, directory, or URL");
    }

    if args.common.suppress_imports {
        for source in args.common.sources.iter() {
            if let Source::Directory(dir) = source {
                bail!(
                    "`--suppress-imports` was specified but the provided inputs contain a \
                     directory: `{dir}`",
                    dir = dir.display()
                );
            }
        }
    }

    let show_remote_diagnostics = {
        let any_remote_sources = args
            .common
            .sources
            .iter()
            .any(|source| matches!(source, Source::Remote(_)));

<<<<<<< HEAD
        let unknown_exceptions: Vec<&str> = exceptions
            .iter()
            .filter(|rule| !all_rules.contains(rule))
            .map(|rule| rule.as_str())
            .collect();

        if !unknown_exceptions.is_empty() {
            let (config, writer) = get_display_config(
                args.common.report_mode.unwrap_or_default(),
                args.common.no_color,
            );
            let mut w_lock = writer.lock();
            let files: SimpleFiles<String, String> = SimpleFiles::new();

            let message = format!(
                "ignoring unknown rule{s} provided via --except: '{rules}'",
                s = if unknown_exceptions.len() == 1 {
                    ""
                } else {
                    "s"
                },
                rules = unknown_exceptions
                    .iter()
                    .map(|r| format!("`{r}`"))
                    .collect::<Vec<_>>()
                    .join(", ")
            );

            // TODO: revisit case-insensitive rule handling when wdl crates are updated
            let warning = codespan_reporting::diagnostic::Diagnostic::warning()
                .with_message(message)
                .with_notes(vec![
                    "run `sprocket explain --help` to see available rules".to_string(),
                ]);

            term::emit(&mut w_lock, config, &files, &warning)
                .expect("failed to emit unknown rule warning");
=======
        if any_remote_sources {
            info!("remote source detected, showing all remote diagnostics");
        }

        any_remote_sources || args.common.show_remote_diagnostics
    };

    report_unknown_rules(
        &args.common.except,
        args.common.report_mode,
        args.common.no_color,
    )?;

    let provided_source_uris = args
        .common
        .sources
        .iter()
        .flat_map(|s| s.as_url())
        .cloned()
        .collect::<HashSet<_>>();

    let results = match Analysis::default()
        .extend_sources(args.common.sources)
        .extend_exceptions(args.common.except)
        .lint(args.lint)
        .run()
        .await
    {
        Ok(results) => results,
        Err(errors) => {
            // SAFETY: this is a non-empty, so it must always have a first
            // element.
            bail!(errors.into_iter().next().unwrap())
>>>>>>> 39cf3a18
        }
    };

    #[derive(Default)]
    struct Counts {
        /// The number of errors encountered.
        pub errors: usize,
        /// The number of warnings encountered.
        pub warnings: usize,
        /// The number of notes encountered.
        pub notes: usize,
    }

    let mut counts = Counts::default();

    for result in results {
        let uri = &result.document().uri();

<<<<<<< HEAD
        // Attempt to strip the CWD from the result path
        let uri = result.document().uri();
        if args.common.single_document && !uri.as_str().contains(file) {
            continue;
        }
        let scheme = uri.scheme();
        let uri = match (cwd.clone(), scheme) {
            (Some(cwd), "file") => uri
                .to_string()
                .strip_prefix(cwd.to_str().unwrap())
                .unwrap_or(
                    uri.to_file_path()
                        .expect("failed to convert file URI to file path")
                        .to_string_lossy()
                        .as_ref(),
                )
                .to_string(),
            (_, "file") => uri
                .to_file_path()
                .expect("failed to convert file URI to file path")
                .to_string_lossy()
                .to_string(),
            _ => {
                if !(remote_file || args.common.show_remote_diagnostics) {
                    suppress = true;
=======
        match uri.scheme() {
            "file" => {}
            "http" | "https" => {
                if !show_remote_diagnostics {
                    continue;
>>>>>>> 39cf3a18
                }
            }
            v => todo!("unhandled uri scheme: {v}"),
        };

        let diagnostics = result.document().diagnostics();

        if !diagnostics.is_empty() {
            let path = result.document().path().to_string();
            let source = result.document().root().text().to_string();

            emit_diagnostics(
                &path,
                source,
                diagnostics.iter().filter(|d| {
                    let severity = d.severity();
<<<<<<< HEAD
                    match severity {
                        Severity::Error => true,
                        Severity::Note if args.common.hide_notes => false,
                        _ if suppress => false,
                        _ => true,
                    }
                })
                .collect();

            if !filtered_diagnostics.is_empty() {
                emit_diagnostics(
                    filtered_diagnostics.iter().copied(),
                    &uri,
                    &result.document().root().inner().text().to_string(),
                    args.common.report_mode.unwrap_or_default(),
                    args.common.no_color,
                );
=======
>>>>>>> 39cf3a18

                    match severity {
                        Severity::Error => {
                            counts.errors += 1;
                            true
                        }
                        Severity::Warning => {
                            if args.common.suppress_imports && !provided_source_uris.contains(uri) {
                                return false;
                            }

                            counts.warnings += 1;
                            true
                        }
                        Severity::Note => {
                            if args.common.suppress_imports && !provided_source_uris.contains(uri) {
                                return false;
                            }

                            if !args.common.hide_notes {
                                counts.notes += 1;
                                true
                            } else {
                                false
                            }
                        }
                    }
                }),
                &[],
                args.common.report_mode,
                args.common.no_color,
            )
            .context("failed to emit diagnostics")?;
        }
    }

    if counts.errors > 0 {
        bail!(
            "failing due to {errors} error{s}",
            errors = counts.errors,
            s = if counts.errors == 1 { "" } else { "s" }
        );
    } else if args.common.deny_warnings && counts.warnings > 0 {
        bail!(
            "failing due to {warnings} warning{s} (`--deny-warnings` was specified)",
            warnings = counts.warnings,
            s = if counts.warnings == 1 { "" } else { "s" }
        );
    } else if args.common.deny_notes && counts.notes > 0 {
        bail!(
            "failing due to {notes} note{s} (`--deny-notes` was specified)",
            notes = counts.notes,
            s = if counts.notes == 1 { "" } else { "s" }
        );
    }

    Ok(())
}

/// Performs the `lint` subcommand.
pub async fn lint(args: LintArgs) -> anyhow::Result<()> {
    check(CheckArgs {
        common: args.common,
        lint: true,
    })
    .await
}

/// Reports any unknown rules as diagnostics.
fn report_unknown_rules(
    excepted: &[String],
    report_mode: Mode,
    no_color: bool,
) -> anyhow::Result<()> {
    let mut rules = wdl::analysis::rules()
        .into_iter()
        .map(|rule| rule.id().to_owned())
        .collect::<Vec<_>>();
    rules.extend(
        wdl::lint::rules()
            .into_iter()
            .map(|rule| rule.id().to_owned()),
    );

    let mut unknown_rules = excepted
        .iter()
        .filter(|exception| {
            !rules
                .iter()
                .any(|rule| rule.eq_ignore_ascii_case(exception))
        })
        .map(|rule| (rule, find_nearest_rule(rule)))
        .collect::<Vec<_>>();

    if !unknown_rules.is_empty() {
        unknown_rules.sort();

        let (config, writer) = get_display_config(report_mode, no_color);
        let mut writer = writer.lock();
        let files = SimpleFiles::<String, String>::new();

        for (unknown_rule, nearest_rule) in unknown_rules {
            let mut notes = Vec::new();

            if let Some(nearest_rule) = nearest_rule {
                notes.push(format!("fix: did you mean the `{nearest_rule}` rule?"));
            }

            notes.push(String::from(
                "run `sprocket explain --help` to see available rules",
            ));

            let warning = Diagnostic::warning()
                .with_message(format!(
                    "ignoring unknown rule provided via --except: {unknown_rule}",
                ))
                .with_notes(notes);

            codespan_reporting::term::emit(&mut writer, config, &files, &warning)
                .expect("failed to emit unknown rule warning");
        }
    }

    Ok(())
}<|MERGE_RESOLUTION|>--- conflicted
+++ resolved
@@ -121,7 +121,6 @@
     pub common: Common,
 }
 
-<<<<<<< HEAD
 impl LintArgs {
     /// Applies the configuration from the given config file to the command line
     /// arguments.
@@ -147,10 +146,7 @@
     }
 }
 
-/// Checks WDL source files for diagnostics.
-=======
 /// Performs the `check` subcommand.
->>>>>>> 39cf3a18
 pub async fn check(args: CheckArgs) -> anyhow::Result<()> {
     if args.common.sources.is_empty() {
         bail!("you must provide at least one source file, directory, or URL");
@@ -175,45 +171,6 @@
             .iter()
             .any(|source| matches!(source, Source::Remote(_)));
 
-<<<<<<< HEAD
-        let unknown_exceptions: Vec<&str> = exceptions
-            .iter()
-            .filter(|rule| !all_rules.contains(rule))
-            .map(|rule| rule.as_str())
-            .collect();
-
-        if !unknown_exceptions.is_empty() {
-            let (config, writer) = get_display_config(
-                args.common.report_mode.unwrap_or_default(),
-                args.common.no_color,
-            );
-            let mut w_lock = writer.lock();
-            let files: SimpleFiles<String, String> = SimpleFiles::new();
-
-            let message = format!(
-                "ignoring unknown rule{s} provided via --except: '{rules}'",
-                s = if unknown_exceptions.len() == 1 {
-                    ""
-                } else {
-                    "s"
-                },
-                rules = unknown_exceptions
-                    .iter()
-                    .map(|r| format!("`{r}`"))
-                    .collect::<Vec<_>>()
-                    .join(", ")
-            );
-
-            // TODO: revisit case-insensitive rule handling when wdl crates are updated
-            let warning = codespan_reporting::diagnostic::Diagnostic::warning()
-                .with_message(message)
-                .with_notes(vec![
-                    "run `sprocket explain --help` to see available rules".to_string(),
-                ]);
-
-            term::emit(&mut w_lock, config, &files, &warning)
-                .expect("failed to emit unknown rule warning");
-=======
         if any_remote_sources {
             info!("remote source detected, showing all remote diagnostics");
         }
@@ -247,7 +204,6 @@
             // SAFETY: this is a non-empty, so it must always have a first
             // element.
             bail!(errors.into_iter().next().unwrap())
->>>>>>> 39cf3a18
         }
     };
 
@@ -266,39 +222,11 @@
     for result in results {
         let uri = &result.document().uri();
 
-<<<<<<< HEAD
-        // Attempt to strip the CWD from the result path
-        let uri = result.document().uri();
-        if args.common.single_document && !uri.as_str().contains(file) {
-            continue;
-        }
-        let scheme = uri.scheme();
-        let uri = match (cwd.clone(), scheme) {
-            (Some(cwd), "file") => uri
-                .to_string()
-                .strip_prefix(cwd.to_str().unwrap())
-                .unwrap_or(
-                    uri.to_file_path()
-                        .expect("failed to convert file URI to file path")
-                        .to_string_lossy()
-                        .as_ref(),
-                )
-                .to_string(),
-            (_, "file") => uri
-                .to_file_path()
-                .expect("failed to convert file URI to file path")
-                .to_string_lossy()
-                .to_string(),
-            _ => {
-                if !(remote_file || args.common.show_remote_diagnostics) {
-                    suppress = true;
-=======
         match uri.scheme() {
             "file" => {}
             "http" | "https" => {
                 if !show_remote_diagnostics {
                     continue;
->>>>>>> 39cf3a18
                 }
             }
             v => todo!("unhandled uri scheme: {v}"),
@@ -315,26 +243,6 @@
                 source,
                 diagnostics.iter().filter(|d| {
                     let severity = d.severity();
-<<<<<<< HEAD
-                    match severity {
-                        Severity::Error => true,
-                        Severity::Note if args.common.hide_notes => false,
-                        _ if suppress => false,
-                        _ => true,
-                    }
-                })
-                .collect();
-
-            if !filtered_diagnostics.is_empty() {
-                emit_diagnostics(
-                    filtered_diagnostics.iter().copied(),
-                    &uri,
-                    &result.document().root().inner().text().to_string(),
-                    args.common.report_mode.unwrap_or_default(),
-                    args.common.no_color,
-                );
-=======
->>>>>>> 39cf3a18
 
                     match severity {
                         Severity::Error => {
