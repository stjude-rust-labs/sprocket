--- conflicted
+++ resolved
@@ -11,14 +11,10 @@
 use wdl::ast::Diagnostic;
 use wdl::ast::Severity;
 use wdl::ast::SyntaxNode;
-<<<<<<< HEAD
-=======
 use wdl::cli::analyze;
->>>>>>> faf1dbf5
-
-use crate::Mode;
-use crate::analyze;
-use crate::get_display_config;
+
+use super::Mode;
+use super::get_display_config;
 
 /// Common arguments for the `check` and `lint` subcommands.
 #[derive(Parser, Debug)]
@@ -103,45 +99,23 @@
     }
 
     let (config, mut stream) = get_display_config(args.common.report_mode, args.common.no_color);
-<<<<<<< HEAD
-
-    let file = args.common.file;
-
-    // Check if the file is a URL, a directory, or a file
-    // and bail if that result conflicts with any arguments.
-    if let Ok(_url) = Url::parse(&file) {
-=======
     let exceptions = args.common.except;
     let lint = args.lint;
     let shellcheck = args.common.shellcheck;
 
     let file = args.common.file;
     let results = if Url::parse(&file).is_ok() {
->>>>>>> faf1dbf5
         if args.common.local_only {
             bail!(
                 "`--local-only` was specified, but `{file}` is a remote URL",
                 file = file
             );
         }
-<<<<<<< HEAD
-=======
         analyze(&file, exceptions, lint, shellcheck)
->>>>>>> faf1dbf5
     } else if fs::metadata(&file)
         .with_context(|| format!("failed to read metadata for file `{file}`"))?
         .is_dir()
-        && args.common.single_document
     {
-<<<<<<< HEAD
-        bail!(
-            "`--single-document` was specified, but `{file}` is a directory",
-            file = file
-        );
-    }
-
-    let results = analyze(&file, args.common.except, args.lint, args.common.shellcheck).await?;
-=======
         if args.common.single_document {
             bail!(
                 "`--single-document` was specified, but `{file}` is a directory",
@@ -153,7 +127,6 @@
         analyze(&file, exceptions, lint, shellcheck)
     }
     .await?;
->>>>>>> faf1dbf5
 
     let cwd = std::env::current_dir().ok();
     let mut error_count = 0;
