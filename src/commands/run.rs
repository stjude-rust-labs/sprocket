//! Implementation of the `run` subcommand.

use std::collections::HashMap;
use std::path::Path;
use std::path::PathBuf;
<<<<<<< HEAD
=======
use std::sync::Arc;
use std::sync::Mutex;
>>>>>>> 7ff80d7c
use std::time::Duration;

use anyhow::Context;
use anyhow::Result;
use anyhow::bail;
use clap::Parser;
use colored::Colorize as _;
use crankshaft::events::Event;
use futures::FutureExt as _;
use indexmap::IndexSet;
use indicatif::ProgressStyle;
use tokio::select;
use tokio::sync::broadcast;
use tokio::sync::broadcast::error::RecvError;
use tokio_util::sync::CancellationToken;
use tracing::Level;
use tracing::error;
use tracing::warn;
use tracing_indicatif::span_ext::IndicatifSpanExt as _;
use wdl::ast::AstNode as _;
use wdl::ast::Severity;
use wdl::cli::Analysis;
use wdl::cli::Evaluator;
use wdl::cli::Inputs;
use wdl::cli::analysis::AnalysisResults;
use wdl::cli::analysis::Source;
use wdl::cli::inputs::OriginPaths;
use wdl::engine;
use wdl::engine::EvaluationError;
use wdl::engine::Events;
use wdl::engine::Inputs as EngineInputs;
<<<<<<< HEAD
=======
use wdl::engine::config::SecretString;
>>>>>>> 7ff80d7c

use crate::Mode;
use crate::emit_diagnostics;

/// The delay in showing the progress bar.
///
/// This is to prevent the progress bar from flashing on the screen for
/// very short analyses.
const PROGRESS_BAR_DELAY_BEFORE_RENDER: Duration = Duration::from_secs(2);

/// The capacity for the events channels.
///
/// This is the number of events to buffer in the events channel before
/// receivers become lagged.
///
/// As `tokio::sync::broadcast` channels are used to support multiple receivers,
/// an event is only dropped from the channel once *all* receivers have read it.
///
/// If the senders are sending events faster than all receivers can read the
/// events, the channel buffer will eventually reach capacity.
///
/// When this happens, the oldest events in the buffer are dropped and receivers
/// are notified via an error on the next read that they are lagging behind.
///
/// For `sprocket`, we'll notify the user that the progress indicators might not
/// be correct should this occur.
///
/// The value of `100` was chosen simply as a reasonable default that will make
/// lagging unlikely.
const EVENTS_CHANNEL_CAPACITY: usize = 100;

/// The name of the default "runs" directory.
pub(crate) const DEFAULT_RUNS_DIR: &str = "runs";

/// The name for the "latest" symlink.
#[cfg(not(target_os = "windows"))]
const LATEST: &str = "_latest";

/// Arguments to the `run` subcommand.
#[derive(Parser, Debug)]
#[clap(disable_version_flag = true)]
pub struct Args {
    /// A source WDL file or URL.
    #[clap(value_name = "PATH or URL")]
    pub source: Source,

    /// The inputs for the task or workflow.
    ///
    /// These inputs can be either paths to files containing inputs or key-value
    /// pairs passed in on the command line.
    pub inputs: Vec<String>,

    /// The name of the task or workflow to run.
    ///
    /// This argument is required if trying to run a task or workflow without
    /// any inputs.
    ///
    /// If `entrypoint` is not specified, all inputs (from both files and
    /// key-value pairs) are expected to be prefixed with the name of the
    /// workflow or task being run.
    ///
    /// If `entrypoint` is specified, it will be appended with a `.` delimiter
    /// and then prepended to all key-value pair inputs on the command line.
    /// Keys specified within files are unchanged by this argument.
    #[clap(short, long, value_name = "NAME")]
    pub entrypoint: Option<String>,

    /// The root "runs" directory; defaults to `./runs/`.
    ///
    /// Individual invocations of `sprocket run` will nest their execution
    /// directories beneath this root directory at the path
    /// `<entrypoint name>/<timestamp>/`. On Unix systems, the latest `run`
    /// invocation will be symlinked at `<entrypoint name>/_latest`.
    #[clap(short, long, value_name = "ROOT_DIR")]
    pub runs_dir: Option<PathBuf>,

    /// The execution directory.
    ///
    /// If this argument is supplied, the default output behavior of nesting
    /// execution directories using the entrypoint and timestamp will be
    /// disabled.
    #[clap(long, conflicts_with = "runs_dir", value_name = "OUTPUT_DIR")]
    pub output: Option<PathBuf>,

    /// Overwrites the execution directory if it exists.
    #[clap(long, conflicts_with = "runs_dir")]
    pub overwrite: bool,

    /// Disables color output.
    #[arg(long)]
    pub no_color: bool,

    /// The report mode.
    #[arg(short = 'm', long, value_name = "MODE")]
    pub report_mode: Option<Mode>,

    /// The AWS Access Key ID to use; overrides configuration.
    #[clap(long, env, value_name = "ID", requires = "aws_secret_access_key")]
    pub aws_access_key_id: Option<String>,

    /// The AWS Secret Access Key to use; overrides configuration.
    #[clap(
        long,
        env,
        hide_env_values(true),
        value_name = "KEY",
        requires = "aws_access_key_id"
    )]
    pub aws_secret_access_key: Option<SecretString>,

    /// The default AWS region; overrides configuration.
    #[clap(long, env, value_name = "REGION")]
    pub aws_default_region: Option<String>,

    /// The Google Cloud Storage HMAC access key to use; overrides
    /// configuration.
    #[clap(long, env, value_name = "KEY", requires = "google_hmac_secret")]
    pub google_hmac_access_key: Option<String>,

    /// The Google Cloud Storage HMAC secret to use; overrides configuration.
    #[clap(
        long,
        env,
        hide_env_values(true),
        value_name = "SECRET",
        requires = "google_hmac_access_key"
    )]
    pub google_hmac_secret: Option<SecretString>,

    /// The engine configuration to use.
    ///
    /// This is not exposed via [`clap`] and is not settable by users.
    /// It will always be overwritten by the engine config provided by the user
    /// (which will be set with `Default::default()` if the user does not
    /// explicitly set `run` config values).
    #[clap(skip)]
    pub engine: engine::config::Config,
}

impl Args {
    /// Applies the configuration to the arguments.
    pub fn apply(mut self, config: crate::config::Config) -> Self {
        self.engine = config.run.engine;
        if self.runs_dir.is_none() {
            self.runs_dir = Some(config.run.runs_dir);
        }

        self.no_color = self.no_color || !config.common.color;
        if self.report_mode.is_none() {
            self.report_mode = Some(config.common.report_mode);
        }

        // Apply the AWS default region to the engine config
        if let Some(region) = &self.aws_default_region {
            self.engine.storage.s3.region = Some(region.clone());
        }

        // Apply the AWS auth to the engine config
        if self.aws_access_key_id.is_some() || self.aws_secret_access_key.is_some() {
            let auth = self.engine.storage.s3.auth.get_or_insert_default();
            if let Some(key) = &self.aws_access_key_id {
                auth.access_key_id = key.clone();
            }

            if let Some(secret) = &self.aws_secret_access_key {
                auth.secret_access_key = secret.clone();
            }
        }

        // Apply the Google auth to the engine config
        if self.google_hmac_access_key.is_some() || self.google_hmac_secret.is_some() {
            let auth = self.engine.storage.google.auth.get_or_insert_default();
            if let Some(key) = &self.google_hmac_access_key {
                auth.access_key = key.clone();
            }

            if let Some(secret) = &self.google_hmac_secret {
                auth.secret = secret.clone();
            }
        }

        self
    }
}

/// Helper for displaying task names.
struct Tasks<'a>(&'a IndexSet<Arc<String>>);

impl std::fmt::Display for Tasks<'_> {
    fn fmt(&self, f: &mut std::fmt::Formatter<'_>) -> std::fmt::Result {
        /// The maximum number of executing task names to display at a time
        const MAX_TASKS: usize = 10;

        let mut first = true;
        for (i, name) in self.0.iter().enumerate() {
            if i == MAX_TASKS {
                write!(f, "...")?;
                break;
            }

            if first {
                first = false;
            } else {
                write!(f, ", ")?;
            }

            write!(f, "{name}", name = name.magenta().bold())?;
        }

        Ok(())
    }
}

/// Represents state for reporting evaluation progress.
#[derive(Default)]
struct State {
    /// The map of task identifiers to names.
    tasks: HashMap<u64, Arc<String>>,
    /// The set of currently executing tasks.
    executing: IndexSet<Arc<String>>,
    /// The number of failed tasks.
    failed: usize,
    /// The number of completed tasks.
    completed: usize,
}

<<<<<<< HEAD
// /// A callback for updating state based on engine events.
// fn progress(kind: ProgressKind<'_>, pb: &tracing::Span, state: &Mutex<State>)
// {     pb.pb_start();

//     let message = {
//         let mut state = state.lock().expect("failed to lock progress mutex");
//         match kind {
//             ProgressKind::TaskStarted { .. } | ProgressKind::TaskRetried { ..
// } => {                 state.ready += 1;
//             }
//             ProgressKind::TaskExecutionStarted { id } => {
//                 state.ready -= 1;
//                 state.executing += 1;
//                 state.ids.insert(id.to_string());
//             }
//             ProgressKind::TaskExecutionCompleted { id, .. } => {
//                 state.executing -= 1;
//                 state.ids.swap_remove(id);
//             }
//             ProgressKind::TaskCompleted { .. } => {
//                 state.completed += 1;
//             }
//             _ => {}
//         }

//         format!(
//             " - {c} {completed} task{s1}, {r} {ready} task{s2}, {e}
// {executing} task{s3}: {ids}",             c = state.completed,
//             completed = "completed".cyan(),
//             s1 = if state.completed == 1 { "" } else { "s" },
//             r = state.ready,
//             ready = "ready".cyan(),
//             s2 = if state.ready == 1 { "" } else { "s" },
//             e = state.executing,
//             executing = "executing".cyan(),
//             s3 = if state.executing == 1 { "" } else { "s" },
//             ids = Ids(&state.ids)
//         )
//     };

//     pb.pb_set_message(&message);
// }
=======
/// Displays evaluation progress.
async fn progress(
    mut events: broadcast::Receiver<Event>,
    pb: tracing::Span,
    state: Arc<Mutex<State>>,
) {
    /// Helper for formatting the progress bar
    fn message(state: &State) -> String {
        let executing = state.executing.len();
        let ready = state.tasks.len() - executing;
        format!(
            " - {c} {completed} task{s1}, {r} {ready} task{s2}, {e} {executing} \
             task{s3}{sep}{tasks}",
            c = state.completed,
            completed = "completed".cyan(),
            s1 = if state.completed == 1 { "" } else { "s" },
            r = ready,
            ready = "ready".cyan(),
            s2 = if ready == 1 { "" } else { "s" },
            e = executing,
            executing = "executing".cyan(),
            s3 = if executing == 1 { "" } else { "s" },
            sep = if executing == 0 { "" } else { ": " },
            tasks = Tasks(&state.executing)
        )
    }

    let mut warned = false;
    message(&state.lock().expect("failed to lock state"));

    loop {
        match events.recv().await {
            Ok(event) => {
                pb.pb_start();

                let message = match event {
                    Event::TaskCreated { id, name, .. } => {
                        let mut state = state.lock().expect("failed to lock state");
                        state.tasks.insert(id, name.into());
                        message(&state)
                    }
                    Event::TaskStarted { id } => {
                        let mut state = state.lock().expect("failed to lock state");
                        if let Some(name) = state.tasks.get(&id).cloned() {
                            state.executing.insert(name);
                        }
                        message(&state)
                    }
                    Event::TaskCompleted { id, .. } => {
                        let mut state = state.lock().expect("failed to lock state");
                        if let Some(name) = state.tasks.remove(&id) {
                            state.executing.swap_remove(&name);
                        }
                        state.completed += 1;
                        message(&state)
                    }
                    Event::TaskFailed { id, .. } => {
                        let mut state = state.lock().expect("failed to lock state");
                        if let Some(name) = state.tasks.remove(&id) {
                            state.executing.swap_remove(&name);
                        }
                        state.failed += 1;
                        message(&state)
                    }
                    Event::TaskCanceled { id } | Event::TaskPreempted { id } => {
                        let mut state = state.lock().expect("failed to lock state");
                        if let Some(name) = state.tasks.remove(&id) {
                            state.executing.swap_remove(&name);
                        }
                        state.failed += 1;
                        message(&state)
                    }
                    _ => continue,
                };

                pb.pb_set_message(&message);
            }
            Err(RecvError::Closed) => break,
            Err(RecvError::Lagged(_)) => {
                if !warned {
                    warned = true;
                    warn!("event stream is lagging: task progress reporting may be incorrect");
                }
            }
        }
    }
}
>>>>>>> 7ff80d7c

/// Determines the timestamped execution directory and performs any necessary
/// staging prior to execution.
///
/// Notably, this function does not actually create the execution directory at
/// the returned path, as that is handled by execution itself.
///
/// If running on a Unix system, a symlink to the returned path will be created
/// at `<root>/<entrypoint>/_latest`.
pub fn setup_run_dir(root: &Path, entrypoint: &str) -> Result<PathBuf> {
    let root = root.join(entrypoint);
    std::fs::create_dir_all(&root)
        .with_context(|| format!("failed to create directory: `{dir}`", dir = root.display()))?;

    let timestamp = chrono::Utc::now();

    let output = root.join(timestamp.format("%F_%H%M%S%f").to_string());

    if output.exists() {
        bail!(
            "timestamped execution directory `{dir}` existed before execution began",
            dir = output.display()
        );
    }

    #[cfg(not(target_os = "windows"))]
    {
        let latest = root.join(LATEST);
        let _ = std::fs::remove_file(&latest);
        if std::os::unix::fs::symlink(output.file_name().expect("should have basename"), &latest)
            .is_err()
        {
            tracing::warn!("failed to create latest symlink: continuing with run")
        };
    }

    Ok(output)
}

/// The main function for the `run` subcommand.
pub async fn run(args: Args) -> Result<()> {
    if let Source::Directory(_) = args.source {
        bail!("directory sources are not supported for the `run` command");
    }

    let style = ProgressStyle::with_template(
        "[{elapsed_precise:.cyan/blue}] {bar:40.cyan/blue} {msg} {pos}/{len}",
    )
    .unwrap();

    let span = tracing::span!(Level::WARN, "progress");
    let start = std::time::Instant::now();

    let results = match Analysis::default()
        .add_source(args.source.clone())
        .init({
            let span = span.clone();
            Box::new(move || {
                span.pb_set_style(&style);
            })
        })
        .progress({
            let span = span.clone();
            move |kind, completed, total| {
                let span = span.clone();
                async move {
                    if start.elapsed() < PROGRESS_BAR_DELAY_BEFORE_RENDER {
                        return;
                    }

                    if completed == 0 {
                        span.pb_start();
                        span.pb_set_length(total.try_into().unwrap());
                        span.pb_set_message(&format!("{kind}"));
                    }

                    span.pb_set_position(completed.try_into().unwrap());
                }
                .boxed()
            }
        })
        .run()
        .await
    {
        Ok(results) => results.into_inner(),
        Err(errors) => {
            // SAFETY: this is a non-empty, so it must always have a first
            // element.
            bail!(errors.into_iter().next().unwrap())
        }
    };

    // Emits diagnostics for all analyzed documents
    let mut errors = 0;
    for result in &results {
        let diagnostics = result.document().diagnostics();
        if !diagnostics.is_empty() {
            let path = result.document().path().to_string();
            let source = result.document().root().text().to_string();

            errors += diagnostics
                .iter()
                .filter(|d| d.severity() == Severity::Error)
                .count();

            emit_diagnostics(
                &path,
                source,
                diagnostics,
                &[],
                args.report_mode.unwrap_or_default(),
                args.no_color,
            )
            .context("failed to emit diagnostics")?;
        }
    }

    if errors > 0 {
        bail!(
            "aborting due to previous {errors} error{s}",
            s = if errors == 1 { "" } else { "s" }
        );
    }

    // SAFETY: this must exist, as we added it as the only source to be analyzed
    // above.
    let results = AnalysisResults::try_new(results).unwrap();
    let document = results.filter(&[&args.source]).next().unwrap().document();

    let inputs = Inputs::coalesce(&args.inputs, args.entrypoint.clone())
        .with_context(|| {
            format!(
                "failed to parse inputs from `{sources}`",
                sources = args.inputs.join("`, `")
            )
        })?
        .into_engine_inputs(document)?;

    let (entrypoint, inputs, origins) = if let Some(inputs) = inputs {
        inputs
    } else {
        // No inputs were provided
        let origins =
            OriginPaths::from(std::env::current_dir().context("failed to get current directory")?);

        if let Some(name) = args.entrypoint {
            match (document.task_by_name(&name), document.workflow()) {
                (Some(_), _) => (name, EngineInputs::Task(Default::default()), origins),
                (None, Some(workflow)) => {
                    if workflow.name() == name {
                        (name, EngineInputs::Workflow(Default::default()), origins)
                    } else {
                        bail!(
                            "no task or workflow with name `{name}` was found in document `{path}`",
                            path = document.path()
                        );
                    }
                }
                (None, None) => bail!(
                    "no task or workflow with name `{name}` was found in document `{path}`",
                    path = document.path()
                ),
            }
        } else {
            bail!("the `--entrypoint` option is required if no inputs are provided")
        }
    };

    let output_dir = if let Some(supplied_dir) = args.output {
        if supplied_dir.exists() {
            if !args.overwrite {
                bail!(
                    "output directory `{dir}` exists; use the `--overwrite` option to overwrite \
                     its contents",
                    dir = supplied_dir.display()
                );
            }

            std::fs::remove_dir_all(&supplied_dir).with_context(|| {
                format!(
                    "failed to remove output directory `{dir}`",
                    dir = supplied_dir.display()
                )
            })?;
        }
        supplied_dir
    } else {
        setup_run_dir(
            &args.runs_dir.unwrap_or(DEFAULT_RUNS_DIR.into()),
            &entrypoint,
        )?
    };

    tracing::info!(
        "`{dir}` will be used as the execution directory",
        dir = output_dir.display()
    );

    let run_kind = match &inputs {
        EngineInputs::Task(_) => "task",
        EngineInputs::Workflow(_) => "workflow",
    };

    span.pb_set_style(
        &ProgressStyle::with_template(&format!(
            "[{{elapsed_precise:.cyan/blue}}] {{spinner:.cyan/blue}} {running} {run_kind} \
             {name}{{msg}}",
            running = "running".cyan(),
            name = entrypoint.magenta().bold()
        ))
        .unwrap(),
    );

<<<<<<< HEAD
=======
    let state = Arc::new(Mutex::<State>::default());
    let token = CancellationToken::new();
    let events = Events::all(EVENTS_CHANNEL_CAPACITY);
    let transfer_progress = tokio::spawn(cloud_copy::cli::handle_events(
        events
            .subscribe_transfer()
            .expect("should have transfer events"),
        token.clone(),
    ));
    let crankshaft_progress = tokio::spawn(progress(
        events
            .subscribe_crankshaft()
            .expect("should have Crankshaft events"),
        span,
        state,
    ));

>>>>>>> 7ff80d7c
    let evaluator = Evaluator::new(
        document,
        &entrypoint,
        inputs,
        origins,
        args.engine,
        &output_dir,
    );

<<<<<<< HEAD
    let mut evaluate = evaluator.run(token.clone(), None).boxed();
=======
    let mut evaluate = evaluator.run(token.clone(), events).boxed();
>>>>>>> 7ff80d7c

    select! {
        // Always prefer the CTRL-C signal to the evaluation returning.
        biased;

        _ = tokio::signal::ctrl_c() => {
            error!("execution was interrupted: waiting for evaluation to abort");
            token.cancel();
            evaluate.await.ok();
            transfer_progress.await.ok();
            crankshaft_progress.await.ok();
            bail!("execution was aborted");
        },
        res = &mut evaluate => {
            transfer_progress.await.ok();
            crankshaft_progress.await.ok();

            match res {
                Ok(outputs) => {
                    println!("{outputs}", outputs = serde_json::to_string_pretty(&outputs.with_name(&entrypoint))?);
                    Ok(())
                }
                Err(EvaluationError::Source(e)) => {
                    emit_diagnostics(&e.document.path(), e.document.root().text().to_string(), &[e.diagnostic], &e.backtrace, args.report_mode.unwrap_or_default(), args.no_color)?;
                    bail!("aborting due to evaluation error");
                }
                Err(EvaluationError::Other(e)) => Err(e)
            }
        },
    }
}<|MERGE_RESOLUTION|>--- conflicted
+++ resolved
@@ -3,11 +3,8 @@
 use std::collections::HashMap;
 use std::path::Path;
 use std::path::PathBuf;
-<<<<<<< HEAD
-=======
 use std::sync::Arc;
 use std::sync::Mutex;
->>>>>>> 7ff80d7c
 use std::time::Duration;
 
 use anyhow::Context;
@@ -39,10 +36,7 @@
 use wdl::engine::EvaluationError;
 use wdl::engine::Events;
 use wdl::engine::Inputs as EngineInputs;
-<<<<<<< HEAD
-=======
 use wdl::engine::config::SecretString;
->>>>>>> 7ff80d7c
 
 use crate::Mode;
 use crate::emit_diagnostics;
@@ -269,50 +263,6 @@
     completed: usize,
 }
 
-<<<<<<< HEAD
-// /// A callback for updating state based on engine events.
-// fn progress(kind: ProgressKind<'_>, pb: &tracing::Span, state: &Mutex<State>)
-// {     pb.pb_start();
-
-//     let message = {
-//         let mut state = state.lock().expect("failed to lock progress mutex");
-//         match kind {
-//             ProgressKind::TaskStarted { .. } | ProgressKind::TaskRetried { ..
-// } => {                 state.ready += 1;
-//             }
-//             ProgressKind::TaskExecutionStarted { id } => {
-//                 state.ready -= 1;
-//                 state.executing += 1;
-//                 state.ids.insert(id.to_string());
-//             }
-//             ProgressKind::TaskExecutionCompleted { id, .. } => {
-//                 state.executing -= 1;
-//                 state.ids.swap_remove(id);
-//             }
-//             ProgressKind::TaskCompleted { .. } => {
-//                 state.completed += 1;
-//             }
-//             _ => {}
-//         }
-
-//         format!(
-//             " - {c} {completed} task{s1}, {r} {ready} task{s2}, {e}
-// {executing} task{s3}: {ids}",             c = state.completed,
-//             completed = "completed".cyan(),
-//             s1 = if state.completed == 1 { "" } else { "s" },
-//             r = state.ready,
-//             ready = "ready".cyan(),
-//             s2 = if state.ready == 1 { "" } else { "s" },
-//             e = state.executing,
-//             executing = "executing".cyan(),
-//             s3 = if state.executing == 1 { "" } else { "s" },
-//             ids = Ids(&state.ids)
-//         )
-//     };
-
-//     pb.pb_set_message(&message);
-// }
-=======
 /// Displays evaluation progress.
 async fn progress(
     mut events: broadcast::Receiver<Event>,
@@ -400,7 +350,6 @@
         }
     }
 }
->>>>>>> 7ff80d7c
 
 /// Determines the timestamped execution directory and performs any necessary
 /// staging prior to execution.
@@ -614,8 +563,6 @@
         .unwrap(),
     );
 
-<<<<<<< HEAD
-=======
     let state = Arc::new(Mutex::<State>::default());
     let token = CancellationToken::new();
     let events = Events::all(EVENTS_CHANNEL_CAPACITY);
@@ -633,7 +580,6 @@
         state,
     ));
 
->>>>>>> 7ff80d7c
     let evaluator = Evaluator::new(
         document,
         &entrypoint,
@@ -643,11 +589,7 @@
         &output_dir,
     );
 
-<<<<<<< HEAD
-    let mut evaluate = evaluator.run(token.clone(), None).boxed();
-=======
     let mut evaluate = evaluator.run(token.clone(), events).boxed();
->>>>>>> 7ff80d7c
 
     select! {
         // Always prefer the CTRL-C signal to the evaluation returning.
