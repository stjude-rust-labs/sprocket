--- conflicted
+++ resolved
@@ -581,118 +581,14 @@
         &output_dir,
     );
 
-<<<<<<< HEAD
-    let mut evaluate = evaluator.run(token.clone(), events).boxed();
-
-    select! {
-=======
     let mut evaluate = evaluator.run(cancellation.clone(), events).boxed();
 
     loop {
         select! {
->>>>>>> 8113c5a7
             // Always prefer the CTRL-C signal to the evaluation returning.
             biased;
 
             _ = tokio::signal::ctrl_c() => {
-<<<<<<< HEAD
-                error!("execution was interrupted: waiting for evaluation to abort");
-                token.cancel();
-                let _ = evaluate.await;
-                let _ = transfer_progress.await;
-                let _ = crankshaft_progress.await;
-                bail!("execution was aborted");
-            },
-            res = &mut evaluate => {
-                let _ = transfer_progress.await;
-                let _ = crankshaft_progress.await;
-
-            match res {
-                Ok(outputs) => {
-                    #[cfg(unix)]
-                    {
-                        if let Err(e) = create_output_links(&outputs.with_name(&entrypoint), &output_dir) {
-                            tracing::warn!("failed to create output symlinks: {}", e);
-                        }
-                    }
-                    println!("{}", serde_json::to_string_pretty(&outputs.with_name(&entrypoint))?);
-                    Ok(())
-                }
-                    Err(EvaluationError::Source(e)) => {
-                        emit_diagnostics(
-                            &e.document.path(),
-                            e.document.root().text().to_string(),
-                            &[e.diagnostic],
-                            &e.backtrace,
-                            args.report_mode.unwrap_or_default(),
-                            args.no_color
-                        )?;
-                        bail!("aborting due to evaluation error");
-                    }
-                    Err(EvaluationError::Other(e)) => Err(e)
-                }
-            },
-        }
-}
-
-#[cfg(unix)]
-fn create_output_links(outputs: &serde_json::Value, output_dir: &Path) -> Result<()> {
-    use std::os::unix::fs::symlink;
-
-    let out_dir = output_dir.join("out");
-    let mut names_in_use = std::collections::HashSet::new();
-
-    if let Some(obj) = outputs.as_object() {
-        for (key, value) in obj {
-            if let Some(arr) = value.as_array() {
-                for (i,val) in arr.iter().enumerate() {
-                    if let Some(path_str) = val.as_str() {
-                        let path = Path::new(path_str);
-                        if path.is_absolute() && path.exists() && path.starts_with(output_dir) {
-                            let mut link_name = format!("{}_{}",key, i+1);
-                            let mut n = 1;
-                            while names_in_use.contains(&link_name) {
-                                link_name = format!("{}_{}",key,n);
-                                n += 1;
-                            }
-                            names_in_use.insert(link_name.clone());
-                            let link_path = out_dir.join(&link_name) ;
-                            if let Some(parent) = link_path.parent() {
-                                std::fs::create_dir_all(parent).ok();
-                            }
-                            if !link_path.exists() {
-                                symlink(path,&link_path)
-                                    .with_context(|| format!("failed to symlink `{}` to `{}`",path.display(),link_path.display()))?;
-                            }
-                        }
-                    }
-                }
-            } else if let Some(path_str) = value.as_str() {
-                let path = Path::new(path_str);
-                if path.is_absolute()
-                    && path.exists()
-                    && path.starts_with(output_dir)
-                    && (path.is_file() || path.is_dir())
-                {
-                    let mut link_name = key.clone();
-                    let mut n = 1;
-                    while names_in_use.contains(&link_name) {
-                        link_name = format!("{}_{}", key, n);
-                        n += 1;
-                    }
-                    names_in_use.insert(link_name.clone());
-
-                    let link_path = out_dir.join(&link_name);
-                    if let Some(parent) = link_path.parent() {
-                        std::fs::create_dir_all(parent).ok();
-                    }
-                    if !link_path.exists() {
-                        symlink(path, &link_path)
-                            .with_context(|| format!("failed to symlink `{}` to `{}`", path.display(), link_path.display()))?;
-                    }
-                }
-            }
-=======
                 // If we've already been waiting for executing tasks to cancel, immediately bail out
                 if cancellation.state() == CancellationContextState::Canceling {
                     bail!("evaluation was interrupted");
@@ -715,6 +611,12 @@
 
                 return match res {
                     Ok(outputs) => {
+                      #[cfg(unix)]
+                      {
+                        if let Err(e) = create_output_links(&outputs.with_name(&entrypoint), &output_dir) {
+                           tracing::warn!("failed to create output symlinks: {}", e);
+                        }
+                      }
                         println!("{}", serde_json::to_string_pretty(&outputs.with_name(&entrypoint))?);
                         Ok(())
                     }
@@ -733,7 +635,6 @@
                     Err(EvaluationError::Other(e)) => Err(e)
                 };
             },
->>>>>>> 8113c5a7
         }
     }
 
