--- conflicted
+++ resolved
@@ -1,16 +1,8 @@
-<<<<<<< HEAD
-error: struct `TaskPrevious` does not have a member named `not_a_member`
-   ┌─ tests/analysis/task-scope-full/source.wdl:24:24
-   │
-24 │     gpu: task.previous.not_a_member
-   │                        ^^^^^^^^^^^^
-=======
 error: `task.previous` does not have a member named `not_a_member`
    ┌─ tests/analysis/task-scope-full/source.wdl:23:38
    │
 23 │     gpu: select_first([task.previous.not_a_member, []])
    │                                      ^^^^^^^^^^^^
->>>>>>> d2fe24bf
 
 error: the `task` variable does not have a member named `cpu`
    ┌─ tests/analysis/task-scope-full/source.wdl:27:16
