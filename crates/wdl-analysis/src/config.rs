--- conflicted
+++ resolved
@@ -197,24 +197,16 @@
 }
 
 impl FeatureFlags {
-<<<<<<< HEAD
     /// Creates a new [`FeatureFlags`] with all features enabled.
     ///
     /// This is useful when running tests downstream.
     pub fn all() -> Self {
-        Self {
-            experimental_versions: true,
-        }
-    }
-
-    /// Gets whether experimental versions of WDL are enabled.
-    pub fn experimental_versions(&self) -> bool {
-        self.experimental_versions
-=======
+        Self { wdl_1_3: true }
+    }
+
     /// Gets whether experimental WDL 1.3 features are enabled.
     pub fn wdl_1_3(&self) -> bool {
         self.wdl_1_3
->>>>>>> 9487a13c
     }
 
     /// Returns a new `FeatureFlags` with experimental WDL 1.3 features enabled.
