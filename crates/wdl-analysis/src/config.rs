//! Configuration for this crate.

use std::sync::Arc;

use tracing::warn;
use wdl_ast::Severity;
use wdl_ast::SupportedVersion;
use wdl_ast::SyntaxNode;

use crate::Rule;
use crate::SyntaxNodeExt as _;
use crate::UNNECESSARY_FUNCTION_CALL;
use crate::UNUSED_CALL_RULE_ID;
use crate::UNUSED_DECL_RULE_ID;
use crate::UNUSED_IMPORT_RULE_ID;
use crate::UNUSED_INPUT_RULE_ID;
use crate::USING_FALLBACK_VERSION;
use crate::rules;

/// Configuration for `wdl-analysis`.
///
/// This type is a wrapper around an `Arc`, and so can be cheaply cloned and
/// sent between threads.
#[derive(Clone, PartialEq, Eq, serde::Deserialize, serde::Serialize)]
pub struct Config {
    /// The actual fields, `Arc`ed up for easy cloning.
    #[serde(flatten)]
    inner: Arc<ConfigInner>,
}

// Custom `Debug` impl for the `Config` wrapper type that simplifies away the
// arc and the private inner struct
impl std::fmt::Debug for Config {
    fn fmt(&self, f: &mut std::fmt::Formatter<'_>) -> std::fmt::Result {
        f.debug_struct("Config")
            .field("diagnostics", &self.inner.diagnostics)
            .field("fallback_version", &self.inner.fallback_version)
            .finish()
    }
}

impl Default for Config {
    fn default() -> Self {
        Self {
            inner: Arc::new(ConfigInner {
                diagnostics: Default::default(),
                fallback_version: None,
                ignore_filename: None,
                all_rules: Default::default(),
                feature_flags: FeatureFlags::default(),
            }),
        }
    }
}

impl Config {
    /// Get this configuration's [`DiagnosticsConfig`].
    pub fn diagnostics_config(&self) -> &DiagnosticsConfig {
        &self.inner.diagnostics
    }

    /// Get this configuration's fallback version; see
    /// [`Config::with_fallback_version()`].
    pub fn fallback_version(&self) -> Option<SupportedVersion> {
        self.inner.fallback_version
    }

    /// Get this configuration's ignore filename.
    pub fn ignore_filename(&self) -> Option<&str> {
        self.inner.ignore_filename.as_deref()
    }

    /// Gets the list of all known rule identifiers.
    pub fn all_rules(&self) -> &[String] {
        &self.inner.all_rules
    }

    /// Gets the feature flags.
    pub fn feature_flags(&self) -> &FeatureFlags {
        &self.inner.feature_flags
    }

    /// Return a new configuration with the previous [`DiagnosticsConfig`]
    /// replaced by the argument.
    pub fn with_diagnostics_config(&self, diagnostics: DiagnosticsConfig) -> Self {
        let mut inner = (*self.inner).clone();
        inner.diagnostics = diagnostics;
        Self {
            inner: Arc::new(inner),
        }
    }

    /// Return a new configuration with the previous version fallback option
    /// replaced by the argument.
    ///
    /// This option controls what happens when analyzing a WDL document with a
    /// syntactically valid but unrecognized version in the version
    /// statement. The default value is `None`, with no fallback behavior.
    ///
    /// Configured with `Some(fallback_version)`, analysis will proceed as
    /// normal if the version statement contains a recognized version. If
    /// the version is unrecognized, analysis will continue as if the
    /// version statement contained `fallback_version`, though the concrete
    /// syntax of the version statement will remain unchanged.
    ///
    /// <div class="warning">
    ///
    /// # Warnings
    ///
    /// This option is intended only for situations where unexpected behavior
    /// due to unsupported syntax is acceptable, such as when providing
    /// best-effort editor hints via `wdl-lsp`. The semantics of executing a
    /// WDL workflow with an unrecognized version is undefined and not
    /// recommended.
    ///
    /// Once this option has been configured for an `Analyzer`, it should not be
    /// changed. A document that was initially parsed and analyzed with one
    /// fallback option may cause errors if subsequent operations are
    /// performed with a different fallback option.
    ///
    /// </div>
    pub fn with_fallback_version(&self, fallback_version: Option<SupportedVersion>) -> Self {
        let mut inner = (*self.inner).clone();
        inner.fallback_version = fallback_version;
        Self {
            inner: Arc::new(inner),
        }
    }

    /// Return a new configuration with the previous ignore filename replaced by
    /// the argument.
    ///
    /// Specifying `None` for `filename` disables ignore behavior. This is also
    /// the default.
    ///
    /// `Some(filename)` will use `filename` as the ignorefile basename to
    /// search for. Child directories _and_ parent directories are searched
    /// for a file with the same basename as `filename` and if a match is
    /// found it will attempt to be parsed as an ignorefile with a syntax
    /// similar to `.gitignore` files.
    pub fn with_ignore_filename(&self, filename: Option<String>) -> Self {
        let mut inner = (*self.inner).clone();
        inner.ignore_filename = filename;
        Self {
            inner: Arc::new(inner),
        }
    }

    /// Returns a new configuration with the list of all known rule identifiers
    /// replaced by the argument.
    ///
    /// This is used internally to populate the `#@ except:` snippet.
    pub fn with_all_rules(&self, rules: Vec<String>) -> Self {
        let mut inner = (*self.inner).clone();
        inner.all_rules = rules;
        Self {
            inner: Arc::new(inner),
        }
    }

    /// Return a new configuration with the previous [`FeatureFlags`]
    /// replaced by the argument.
    pub fn with_feature_flags(&self, feature_flags: FeatureFlags) -> Self {
        let mut inner = (*self.inner).clone();
        inner.feature_flags = feature_flags;
        Self {
            inner: Arc::new(inner),
        }
    }
}

/// The actual configuration fields inside the [`Config`] wrapper.
#[derive(Clone, Debug, PartialEq, Eq, serde::Deserialize, serde::Serialize)]
struct ConfigInner {
    /// See [`DiagnosticsConfig`].
    #[serde(default)]
    diagnostics: DiagnosticsConfig,
    /// See [`Config::with_fallback_version()`]
    #[serde(default)]
    fallback_version: Option<SupportedVersion>,
    /// See [`Config::with_ignore_filename()`]
    ignore_filename: Option<String>,
    /// A list of all known rule identifiers.
    #[serde(default)]
    all_rules: Vec<String>,
    /// The set of feature flags that can be enabled or disabled.
    #[serde(default)]
    feature_flags: FeatureFlags,
}

/// A set of feature flags that can be enabled.
#[derive(Clone, Debug, Default, PartialEq, Eq, serde::Deserialize, serde::Serialize)]
pub struct FeatureFlags {
    /// When available, enables experimental versions of WDL.
    #[serde(default)]
    experimental_versions: bool,
}

impl FeatureFlags {
<<<<<<< HEAD
    /// Creates a new `FeatureFlags` with all features enabled.
    pub fn all() -> Self {
        Self {
            experimental_versions: true,
        }
    }

=======
>>>>>>> 5994ca80
    /// Gets whether experimental versions of WDL are enabled.
    pub fn experimental_versions(&self) -> bool {
        self.experimental_versions
    }

    /// Returns a new `FeatureFlags` with experimental versions enabled.
    pub fn with_experimental_versions(mut self) -> Self {
        self.experimental_versions = true;
        self
    }
}

/// Configuration for analysis diagnostics.
///
/// Only the analysis diagnostics that aren't inherently treated as errors are
/// represented here.
///
/// These diagnostics default to a warning severity.
#[derive(Debug, Clone, Copy, PartialEq, Eq, serde::Deserialize, serde::Serialize)]
pub struct DiagnosticsConfig {
    /// The severity for the unused import diagnostic.
    ///
    /// A value of `None` disables the diagnostic.
    pub unused_import: Option<Severity>,
    /// The severity for the unused input diagnostic.
    ///
    /// A value of `None` disables the diagnostic.
    pub unused_input: Option<Severity>,
    /// The severity for the unused declaration diagnostic.
    ///
    /// A value of `None` disables the diagnostic.
    pub unused_declaration: Option<Severity>,
    /// The severity for the unused call diagnostic.
    ///
    /// A value of `None` disables the diagnostic.
    pub unused_call: Option<Severity>,
    /// The severity for the unnecessary function call diagnostic.
    ///
    /// A value of `None` disables the diagnostic.
    pub unnecessary_function_call: Option<Severity>,
    /// The severity for the using fallback version diagnostic.
    ///
    /// A value of `None` disables the diagnostic. If there is no version
    /// configured with [`Config::with_fallback_version()`], this diagnostic
    /// will not be emitted.
    pub using_fallback_version: Option<Severity>,
}

impl Default for DiagnosticsConfig {
    fn default() -> Self {
        Self::new(rules())
    }
}

impl DiagnosticsConfig {
    /// Creates a new diagnostics configuration from a rule set.
    pub fn new<T: AsRef<dyn Rule>>(rules: impl IntoIterator<Item = T>) -> Self {
        let mut unused_import = None;
        let mut unused_input = None;
        let mut unused_declaration = None;
        let mut unused_call = None;
        let mut unnecessary_function_call = None;
        let mut using_fallback_version = None;

        for rule in rules {
            let rule = rule.as_ref();
            match rule.id() {
                UNUSED_IMPORT_RULE_ID => unused_import = Some(rule.severity()),
                UNUSED_INPUT_RULE_ID => unused_input = Some(rule.severity()),
                UNUSED_DECL_RULE_ID => unused_declaration = Some(rule.severity()),
                UNUSED_CALL_RULE_ID => unused_call = Some(rule.severity()),
                UNNECESSARY_FUNCTION_CALL => unnecessary_function_call = Some(rule.severity()),
                USING_FALLBACK_VERSION => using_fallback_version = Some(rule.severity()),
                unrecognized => {
                    warn!(unrecognized, "unrecognized rule");
                    if cfg!(test) {
                        panic!("unrecognized rule: {unrecognized}");
                    }
                }
            }
        }

        Self {
            unused_import,
            unused_input,
            unused_declaration,
            unused_call,
            unnecessary_function_call,
            using_fallback_version,
        }
    }

    /// Returns a modified set of diagnostics that accounts for any `#@ except`
    /// comments that precede the given syntax node.
    pub fn excepted_for_node(mut self, node: &SyntaxNode) -> Self {
        let exceptions = node.rule_exceptions();

        if exceptions.contains(UNUSED_IMPORT_RULE_ID) {
            self.unused_import = None;
        }

        if exceptions.contains(UNUSED_INPUT_RULE_ID) {
            self.unused_input = None;
        }

        if exceptions.contains(UNUSED_DECL_RULE_ID) {
            self.unused_declaration = None;
        }

        if exceptions.contains(UNUSED_CALL_RULE_ID) {
            self.unused_call = None;
        }

        if exceptions.contains(UNNECESSARY_FUNCTION_CALL) {
            self.unnecessary_function_call = None;
        }

        if exceptions.contains(USING_FALLBACK_VERSION) {
            self.using_fallback_version = None;
        }

        self
    }

    /// Excepts all of the diagnostics.
    pub fn except_all() -> Self {
        Self {
            unused_import: None,
            unused_input: None,
            unused_declaration: None,
            unused_call: None,
            unnecessary_function_call: None,
            using_fallback_version: None,
        }
    }
}<|MERGE_RESOLUTION|>--- conflicted
+++ resolved
@@ -197,7 +197,6 @@
 }
 
 impl FeatureFlags {
-<<<<<<< HEAD
     /// Creates a new `FeatureFlags` with all features enabled.
     pub fn all() -> Self {
         Self {
@@ -205,8 +204,6 @@
         }
     }
 
-=======
->>>>>>> 5994ca80
     /// Gets whether experimental versions of WDL are enabled.
     pub fn experimental_versions(&self) -> bool {
         self.experimental_versions
