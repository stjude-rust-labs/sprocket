//! Implementation of the inputs prefix trie.
//!
//! The inputs prefix trie is used to map input host paths to guest paths for
//! task evaluation.

use std::collections::HashMap;
use std::path::Component;
use std::path::PathBuf;

use anyhow::Context;
use anyhow::Result;
use anyhow::bail;
use url::Url;

use crate::ContentKind;
use crate::EvaluationPath;
<<<<<<< HEAD
=======
use crate::EvaluationPathKind;
>>>>>>> 467ee53e
use crate::GuestPath;
use crate::backend::Input;
use crate::eval::ROOT_NAME;

/// Represents a node in an input trie.
#[derive(Debug)]
struct InputTrieNode {
    /// The children of this node.
    children: HashMap<String, Self>,
    /// The identifier of the node in the trie.
    ///
    /// A node's identifier is used when formatting guest paths of children.
    id: usize,
    /// The index into the trie's `inputs` collection.
    ///
    /// This is `Some` only for terminal nodes in the trie.
    index: Option<usize>,
}

impl InputTrieNode {
    /// Constructs a new input trie node with the given id.
    fn new(id: usize) -> Self {
        Self {
            children: Default::default(),
            id,
            index: None,
        }
    }
}

/// Represents a prefix trie based on input paths.
///
/// This is used to determine guest paths for inputs.
///
/// From the root to a terminal node represents a unique input.
#[derive(Debug)]
pub struct InputTrie {
    /// The guest inputs root directory.
    ///
    /// This is `None` for backends that don't use containers.
    guest_inputs_dir: Option<&'static str>,
    /// The URL path children of the tree.
    ///
    /// The key in the map is the scheme of each URL.
    urls: HashMap<String, InputTrieNode>,
    /// The local path children of the tree.
    ///
    /// The key in the map is the first component of each path.
    paths: HashMap<String, InputTrieNode>,
    /// The inputs in the trie.
    inputs: Vec<Input>,
    /// The next node identifier.
    next_id: usize,
}

impl InputTrie {
    /// Constructs a new inputs trie without a guest inputs directory.
    ///
    /// Terminal nodes in the trie will not be mapped to guest paths.
    pub fn new() -> Self {
        Self {
            guest_inputs_dir: None,
            urls: Default::default(),
            paths: Default::default(),
            inputs: Default::default(),
            // The first id starts at 1 as 0 is considered the "virtual root" of the trie
            next_id: 1,
        }
    }

    /// Constructs a new inputs trie with a guest inputs directory.
    ///
    /// Inputs with a host path will be mapped to a guest path relative to the
    /// guest inputs directory.
    ///
    /// Note: a guest inputs directory is always a Unix-style path.
    ///
    /// # Panics
    ///
    /// Panics if the guest inputs directory does not end with a slash.
    pub fn new_with_guest_dir(guest_inputs_dir: &'static str) -> Self {
        assert!(guest_inputs_dir.ends_with('/'));

        let mut trie = Self::new();
        trie.guest_inputs_dir = Some(guest_inputs_dir);
        trie
    }

    /// Inserts a new input into the trie.
    ///
    /// The path is either a local or remote input path.
    ///
    /// Relative paths are made absolute via the provided base path.
    ///
    /// If an input was added, returns `Ok(Some(index))` where `index` is the
    /// index of the input in the trie.
    ///
    /// Returns `Ok(None)` if the provided path was already a guest input path.
    ///
    /// Returns an error for an invalid input path.
    pub fn insert(
        &mut self,
        kind: ContentKind,
        path: &str,
        base_dir: &EvaluationPath,
    ) -> Result<Option<usize>> {
<<<<<<< HEAD
        let path = base_dir.join(path)?;
        if let Some(p) = path.as_local() {
            // Check to see if the path being inserted is already a guest path
            if let Some(dir) = self.guest_inputs_dir
                && p.starts_with(dir)
            {
                return Ok(None);
            }

            self.insert_path(kind, path.unwrap_local()).map(Some)
        } else {
            self.insert_url(kind, path.unwrap_remote()).map(Some)
=======
        match base_dir.join(path)?.into_kind() {
            EvaluationPathKind::Local(path) => {
                // Check to see if the path being inserted is already a guest path
                if let Some(dir) = self.guest_inputs_dir
                    && path.starts_with(dir)
                {
                    return Ok(None);
                }

                self.insert_path(kind, path).map(Some)
            }
            EvaluationPathKind::Remote(url) => self.insert_url(kind, url).map(Some),
>>>>>>> 467ee53e
        }
    }

    /// Gets the inputs of the trie as a slice.
    pub fn as_slice(&self) -> &[Input] {
        &self.inputs
    }

    /// Gets the inputs of the trie as a mutable slice.
    pub fn as_slice_mut(&mut self) -> &mut [Input] {
        &mut self.inputs
    }

    /// Inserts an input with a local path into the trie.
    fn insert_path(&mut self, kind: ContentKind, path: PathBuf) -> Result<usize> {
        let mut components = path.components();

        let component = components
            .next()
            .context("input path cannot be empty")?
            .as_os_str()
            .to_str()
            .with_context(|| format!("input path `{path}` is not UTF-8", path = path.display()))?;

        let mut parent_id = 0;
        let mut node = self.paths.entry(component.to_string()).or_insert_with(|| {
            let node = InputTrieNode::new(self.next_id);
            self.next_id += 1;
            node
        });

        let mut last_component = None;
        for component in components {
            match component {
                Component::CurDir | Component::ParentDir => {
                    bail!(
                        "input path `{path}` may not contain `.` or `..`",
                        path = path.display()
                    );
                }
                _ => {}
            }

            let component = component.as_os_str().to_str().with_context(|| {
                format!("input path `{path}` is not UTF-8", path = path.display())
            })?;

            parent_id = node.id;

            node = node
                .children
                .entry(component.to_string())
                .or_insert_with(|| {
                    let node = InputTrieNode::new(self.next_id);
                    self.next_id += 1;
                    node
                });

            last_component = Some(component);
        }

        // Check to see if the input already exists in the trie
        if let Some(index) = node.index {
            return Ok(index);
        }

        let guest_path = self.guest_inputs_dir.map(|d| {
            GuestPath::new(format!(
                "{d}{parent_id}/{last}",
                // On Windows, `last_component` might be `Some` despite being a root due to the
                // prefix (e.g. `C:`); instead check if the path has a parent
                last = if path.parent().is_none() {
                    ROOT_NAME
                } else {
                    last_component.unwrap_or(ROOT_NAME)
                }
            ))
        });

        let index = self.inputs.len();
        self.inputs.push(Input::new(
            kind,
            EvaluationPath::from_local_path(path),
            guest_path,
        ));
        node.index = Some(index);
        Ok(index)
    }

    /// Inserts an input with a URL into the trie.
    fn insert_url(&mut self, kind: ContentKind, url: Url) -> Result<usize> {
        // Insert for scheme
        let mut node = self
            .urls
            .entry(url.scheme().to_string())
            .or_insert_with(|| {
                let node = InputTrieNode::new(self.next_id);
                self.next_id += 1;
                node
            });

        // Insert the authority; if the URL's path is empty, we'll
        let mut parent_id = node.id;
        node = node
            .children
            .entry(url.authority().to_string())
            .or_insert_with(|| {
                let node = InputTrieNode::new(self.next_id);
                self.next_id += 1;
                node
            });

        // Insert the path segments
        let mut last_segment = None;
        if let Some(segments) = url.path_segments() {
            for segment in segments {
                parent_id = node.id;
                node = node.children.entry(segment.to_string()).or_insert_with(|| {
                    let node = InputTrieNode::new(self.next_id);
                    self.next_id += 1;
                    node
                });

                if !segment.is_empty() {
                    last_segment = Some(segment);
                }
            }
        }

        // Check to see if the input already exists in the trie
        if let Some(index) = node.index {
            return Ok(index);
        }

        let guest_path = self.guest_inputs_dir.as_ref().map(|d| {
            GuestPath::new(format!(
                "{d}{parent_id}/{last}",
                last = last_segment.unwrap_or(ROOT_NAME)
            ))
        });

        let index = self.inputs.len();
        self.inputs
            .push(Input::new(kind, EvaluationPath::try_from(url)?, guest_path));
        node.index = Some(index);
        Ok(index)
    }
}

#[cfg(test)]
mod test {
    use pretty_assertions::assert_eq;

    use super::*;

    #[test]
    fn empty_trie() {
        let empty = InputTrie::new();
        assert!(empty.as_slice().is_empty());
    }

    #[cfg(unix)]
    #[test]
    fn unmapped_inputs_unix() {
        let mut trie = InputTrie::new();
        let base_dir: EvaluationPath = "/base".parse().unwrap();
        trie.insert(ContentKind::File, "/foo/bar/baz", &base_dir)
            .unwrap();
        assert_eq!(trie.as_slice().len(), 1);
        assert_eq!(trie.as_slice()[0].path().to_string(), "/foo/bar/baz");
        assert!(trie.as_slice()[0].guest_path().is_none());
    }

    #[cfg(windows)]
    #[test]
    fn unmapped_inputs_windows() {
        let mut trie = InputTrie::new();
        let base_dir: EvaluationPath = "C:\\base".parse().unwrap();
        trie.insert(ContentKind::File, "C:\\foo\\bar\\baz", &base_dir)
            .unwrap();
        assert_eq!(trie.as_slice().len(), 1);
        assert_eq!(trie.as_slice()[0].path().to_string(), "C:\\foo\\bar\\baz");
        assert!(trie.as_slice()[0].guest_path().is_none());
    }

    #[cfg(unix)]
    #[test]
    fn non_empty_trie_unix() {
        let mut trie = InputTrie::new_with_guest_dir("/inputs/");
        let base_dir: EvaluationPath = "/base".parse().unwrap();
        trie.insert(ContentKind::Directory, "/", &base_dir)
            .unwrap()
            .unwrap();
        trie.insert(ContentKind::File, "/foo/bar/foo.txt", &base_dir)
            .unwrap()
            .unwrap();
        trie.insert(ContentKind::File, "/foo/bar/bar.txt", &base_dir)
            .unwrap()
            .unwrap();
        trie.insert(ContentKind::File, "/foo/baz/foo.txt", &base_dir)
            .unwrap()
            .unwrap();
        trie.insert(ContentKind::File, "/foo/baz/bar.txt", &base_dir)
            .unwrap()
            .unwrap();
        trie.insert(ContentKind::File, "/bar/foo/foo.txt", &base_dir)
            .unwrap()
            .unwrap();
        trie.insert(ContentKind::File, "/bar/foo/bar.txt", &base_dir)
            .unwrap()
            .unwrap();
        trie.insert(ContentKind::Directory, "/baz", &base_dir)
            .unwrap()
            .unwrap();
        trie.insert(ContentKind::File, "https://example.com/", &base_dir)
            .unwrap()
            .unwrap();
        trie.insert(
            ContentKind::File,
            "https://example.com/foo/bar/foo.txt",
            &base_dir,
        )
        .unwrap()
        .unwrap();
        trie.insert(
            ContentKind::File,
            "https://example.com/foo/bar/bar.txt",
            &base_dir,
        )
        .unwrap()
        .unwrap();
        trie.insert(
            ContentKind::File,
            "https://example.com/foo/baz/foo.txt",
            &base_dir,
        )
        .unwrap()
        .unwrap();
        trie.insert(
            ContentKind::File,
            "https://example.com/foo/baz/bar.txt",
            &base_dir,
        )
        .unwrap()
        .unwrap();
        trie.insert(
            ContentKind::File,
            "https://example.com/bar/foo/foo.txt",
            &base_dir,
        )
        .unwrap()
        .unwrap();
        trie.insert(
            ContentKind::File,
            "https://example.com/bar/foo/bar.txt",
            &base_dir,
        )
        .unwrap()
        .unwrap();
        trie.insert(ContentKind::File, "https://foo.com/bar", &base_dir)
            .unwrap()
            .unwrap();
        trie.insert(ContentKind::File, "foo.txt", &base_dir)
            .unwrap()
            .unwrap();

        // The important part of the guest paths are:
        // 1) The guest file name should be the same (or `.root` if the path is
        //    considered to be root)
        // 2) Paths with the same parent should have the same guest parent
        let paths: Vec<_> = trie
            .as_slice()
            .iter()
            .map(|i| {
                (
                    i.path().to_string(),
                    i.guest_path().expect("should have guest path").as_str(),
                )
            })
            .collect();

        assert_eq!(
            paths,
            [
                ("/".to_string(), "/inputs/0/.root"),
                ("/foo/bar/foo.txt".to_string(), "/inputs/3/foo.txt"),
                ("/foo/bar/bar.txt".to_string(), "/inputs/3/bar.txt"),
                ("/foo/baz/foo.txt".to_string(), "/inputs/6/foo.txt"),
                ("/foo/baz/bar.txt".to_string(), "/inputs/6/bar.txt"),
                ("/bar/foo/foo.txt".to_string(), "/inputs/10/foo.txt"),
                ("/bar/foo/bar.txt".to_string(), "/inputs/10/bar.txt"),
                ("/baz".to_string(), "/inputs/1/baz"),
                ("https://example.com/".to_string(), "/inputs/15/.root"),
                (
                    "https://example.com/foo/bar/foo.txt".to_string(),
                    "/inputs/18/foo.txt"
                ),
                (
                    "https://example.com/foo/bar/bar.txt".to_string(),
                    "/inputs/18/bar.txt"
                ),
                (
                    "https://example.com/foo/baz/foo.txt".to_string(),
                    "/inputs/21/foo.txt"
                ),
                (
                    "https://example.com/foo/baz/bar.txt".to_string(),
                    "/inputs/21/bar.txt"
                ),
                (
                    "https://example.com/bar/foo/foo.txt".to_string(),
                    "/inputs/25/foo.txt"
                ),
                (
                    "https://example.com/bar/foo/bar.txt".to_string(),
                    "/inputs/25/bar.txt"
                ),
                ("https://foo.com/bar".to_string(), "/inputs/28/bar"),
                ("/base/foo.txt".to_string(), "/inputs/30/foo.txt"),
            ]
        );
    }

    #[cfg(windows)]
    #[test]
    fn non_empty_trie_windows() {
        let mut trie = InputTrie::new_with_guest_dir("/inputs/");
        let base_dir: EvaluationPath = "C:\\base".parse().unwrap();
        trie.insert(ContentKind::Directory, "C:\\", &base_dir)
            .unwrap()
            .unwrap();
        trie.insert(ContentKind::File, "C:\\foo\\bar\\foo.txt", &base_dir)
            .unwrap()
            .unwrap();
        trie.insert(ContentKind::File, "C:\\foo\\bar\\bar.txt", &base_dir)
            .unwrap()
            .unwrap();
        trie.insert(ContentKind::File, "C:\\foo\\baz\\foo.txt", &base_dir)
            .unwrap()
            .unwrap();
        trie.insert(ContentKind::File, "C:\\foo\\baz\\bar.txt", &base_dir)
            .unwrap()
            .unwrap();
        trie.insert(ContentKind::File, "C:\\bar\\foo\\foo.txt", &base_dir)
            .unwrap()
            .unwrap();
        trie.insert(ContentKind::File, "C:\\bar\\foo\\bar.txt", &base_dir)
            .unwrap()
            .unwrap();
        trie.insert(ContentKind::Directory, "C:\\baz", &base_dir)
            .unwrap()
            .unwrap();
        trie.insert(ContentKind::File, "https://example.com/", &base_dir)
            .unwrap()
            .unwrap();
        trie.insert(
            ContentKind::File,
            "https://example.com/foo/bar/foo.txt",
            &base_dir,
        )
        .unwrap()
        .unwrap();
        trie.insert(
            ContentKind::File,
            "https://example.com/foo/bar/bar.txt",
            &base_dir,
        )
        .unwrap()
        .unwrap();
        trie.insert(
            ContentKind::File,
            "https://example.com/foo/baz/foo.txt",
            &base_dir,
        )
        .unwrap()
        .unwrap();
        trie.insert(
            ContentKind::File,
            "https://example.com/foo/baz/bar.txt",
            &base_dir,
        )
        .unwrap()
        .unwrap();
        trie.insert(
            ContentKind::File,
            "https://example.com/bar/foo/foo.txt",
            &base_dir,
        )
        .unwrap()
        .unwrap();
        trie.insert(
            ContentKind::File,
            "https://example.com/bar/foo/bar.txt",
            &base_dir,
        )
        .unwrap()
        .unwrap();
        trie.insert(ContentKind::File, "https://foo.com/bar", &base_dir)
            .unwrap()
            .unwrap();
        trie.insert(ContentKind::File, "foo.txt", &base_dir)
            .unwrap()
            .unwrap();

        // The important part of the guest paths are:
        // 1) The guest file name should be the same (or `.root` if the path is
        //    considered to be root)
        // 2) Paths with the same parent should have the same guest parent
        let paths: Vec<_> = trie
            .as_slice()
            .iter()
            .map(|i| {
                (
                    i.path().to_string(),
                    i.guest_path().expect("should have guest path").as_str(),
                )
            })
            .collect();

        assert_eq!(
            paths,
            [
                ("C:\\".to_string(), "/inputs/1/.root"),
                ("C:\\foo\\bar\\foo.txt".to_string(), "/inputs/4/foo.txt"),
                ("C:\\foo\\bar\\bar.txt".to_string(), "/inputs/4/bar.txt"),
                ("C:\\foo\\baz\\foo.txt".to_string(), "/inputs/7/foo.txt"),
                ("C:\\foo\\baz\\bar.txt".to_string(), "/inputs/7/bar.txt"),
                ("C:\\bar\\foo\\foo.txt".to_string(), "/inputs/11/foo.txt"),
                ("C:\\bar\\foo\\bar.txt".to_string(), "/inputs/11/bar.txt"),
                ("C:\\baz".to_string(), "/inputs/2/baz"),
                ("https://example.com/".to_string(), "/inputs/16/.root"),
                (
                    "https://example.com/foo/bar/foo.txt".to_string(),
                    "/inputs/19/foo.txt"
                ),
                (
                    "https://example.com/foo/bar/bar.txt".to_string(),
                    "/inputs/19/bar.txt"
                ),
                (
                    "https://example.com/foo/baz/foo.txt".to_string(),
                    "/inputs/22/foo.txt"
                ),
                (
                    "https://example.com/foo/baz/bar.txt".to_string(),
                    "/inputs/22/bar.txt"
                ),
                (
                    "https://example.com/bar/foo/foo.txt".to_string(),
                    "/inputs/26/foo.txt"
                ),
                (
                    "https://example.com/bar/foo/bar.txt".to_string(),
                    "/inputs/26/bar.txt"
                ),
                ("https://foo.com/bar".to_string(), "/inputs/29/bar"),
                ("C:\\base\\foo.txt".to_string(), "/inputs/31/foo.txt"),
            ]
        );
    }
}<|MERGE_RESOLUTION|>--- conflicted
+++ resolved
@@ -14,10 +14,7 @@
 
 use crate::ContentKind;
 use crate::EvaluationPath;
-<<<<<<< HEAD
-=======
 use crate::EvaluationPathKind;
->>>>>>> 467ee53e
 use crate::GuestPath;
 use crate::backend::Input;
 use crate::eval::ROOT_NAME;
@@ -124,20 +121,6 @@
         path: &str,
         base_dir: &EvaluationPath,
     ) -> Result<Option<usize>> {
-<<<<<<< HEAD
-        let path = base_dir.join(path)?;
-        if let Some(p) = path.as_local() {
-            // Check to see if the path being inserted is already a guest path
-            if let Some(dir) = self.guest_inputs_dir
-                && p.starts_with(dir)
-            {
-                return Ok(None);
-            }
-
-            self.insert_path(kind, path.unwrap_local()).map(Some)
-        } else {
-            self.insert_url(kind, path.unwrap_remote()).map(Some)
-=======
         match base_dir.join(path)?.into_kind() {
             EvaluationPathKind::Local(path) => {
                 // Check to see if the path being inserted is already a guest path
@@ -150,7 +133,6 @@
                 self.insert_path(kind, path).map(Some)
             }
             EvaluationPathKind::Remote(url) => self.insert_url(kind, url).map(Some),
->>>>>>> 467ee53e
         }
     }
 
