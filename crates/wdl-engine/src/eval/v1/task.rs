--- conflicted
+++ resolved
@@ -1014,13 +1014,9 @@
                 )
                 .await?;
 
-<<<<<<< HEAD
-            let max_retries = max_retries(&requirements, self.config.task.retries);
-=======
             // Get the maximum number of retries, either from the task's requirements or
             // from configuration
             let max_retries = max_retries(&requirements, &self.config);
->>>>>>> d2fe24bf
 
             if max_retries > MAX_RETRIES {
                 return Err(anyhow!(
@@ -1733,11 +1729,7 @@
                 constraints,
                 max_retries.try_into().with_context(|| {
                     format!(
-<<<<<<< HEAD
-                        "max_retries value {max_retries} is too large for task `{task}`",
-=======
                         "the number of max retries is too large to run task `{task}`",
->>>>>>> d2fe24bf
                         task = state.task.name()
                     )
                 })?,
