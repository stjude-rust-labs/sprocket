--- conflicted
+++ resolved
@@ -1930,7 +1930,7 @@
         };
         let evaluator = Evaluator::new(
             root_dir.path(),
-            config.into(),
+            config,
             Default::default(),
             Events::disabled(),
         )
@@ -2090,7 +2090,7 @@
         };
         let evaluator = Evaluator::new(
             root_dir.path(),
-            config.into(),
+            config,
             Default::default(),
             Events::disabled(),
         )
@@ -2336,11 +2336,7 @@
             }
         });
 
-<<<<<<< HEAD
-        let evaluator = Evaluator::new(root_dir.path(), config.into(), Default::default(), events)
-=======
         let evaluator = Evaluator::new(root_dir.path(), config, Default::default(), events)
->>>>>>> 467ee53e
             .await
             .unwrap();
 
@@ -2419,7 +2415,7 @@
         let cancellation = CancellationContext::new(FailureMode::Slow);
         let evaluator = Evaluator::new(
             root_dir.path(),
-            config.into(),
+            config,
             cancellation.clone(),
             Events::disabled(),
         )
