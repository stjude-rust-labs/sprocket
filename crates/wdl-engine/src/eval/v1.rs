//! Implementation of evaluation for V1 documents.

mod expr;
mod task;
mod validators;
mod workflow;

use std::fs::File;
use std::io::BufWriter;
use std::path::Path;
use std::sync::Arc;

use anyhow::Context;
use anyhow::Result;
pub(crate) use expr::*;
use serde::Serialize;
pub(crate) use task::*;
use tokio::sync::broadcast;
use tracing::info;

use super::CancellationContext;
use super::Events;
use crate::EngineEvent;
use crate::backend::TaskExecutionBackend;
use crate::cache::CallCache;
use crate::config::CallCachingMode;
use crate::config::Config;
use crate::http::HttpTransferer;
use crate::http::Transferer;

/// The name of the inputs file to write for each task and workflow in the
/// outputs directory.
const INPUTS_FILE: &str = "inputs.json";

/// The name of the outputs file to write for each task and workflow in the
/// outputs directory.
const OUTPUTS_FILE: &str = "outputs.json";

/// Serializes a value into a JSON file.
fn write_json_file(path: impl AsRef<Path>, value: &impl Serialize) -> Result<()> {
    let path = path.as_ref();
    let file = File::create(path)
        .with_context(|| format!("failed to create file `{path}`", path = path.display()))?;
    serde_json::to_writer_pretty(BufWriter::new(file), value)
        .with_context(|| format!("failed to write file `{path}`", path = path.display()))
}

/// Represents a WDL evaluator.
///
/// The evaluator is used to evaluate a specific task or the workflow of an
/// analyzed document.
///
/// This type is cheaply cloned and sendable between threads.
#[derive(Clone)]
pub struct Evaluator {
    /// The associated evaluation configuration.
    config: Arc<Config>,
    /// The associated task execution backend.
    backend: Arc<dyn TaskExecutionBackend>,
    /// The cancellation context for cancelling task evaluation.
    cancellation: CancellationContext,
    /// The transferer to use for expression evaluation.
    transferer: Arc<dyn Transferer>,
    /// The call cache to use for task evaluation.
    cache: Option<CallCache>,
    /// The events for evaluation.
    events: Option<broadcast::Sender<EngineEvent>>,
}

impl Evaluator {
    /// Constructs a new evaluator with the given evaluation root directory,
    /// evaluation configuration, cancellation context, and events.
    ///
    /// Returns an error if the configuration isn't valid.
    pub async fn new(
        root_dir: impl AsRef<Path>,
<<<<<<< HEAD
        config: Arc<Config>,
=======
        config: Config,
>>>>>>> 467ee53e
        cancellation: CancellationContext,
        events: Events,
    ) -> Result<Self> {
        config.validate().await?;

        let root_dir = root_dir.as_ref();
<<<<<<< HEAD
=======
        let config = Arc::new(config);
>>>>>>> 467ee53e
        let backend = config
            .create_backend(root_dir, events.crankshaft().clone())
            .await?;
        let transferer = Arc::new(HttpTransferer::new(
            config.clone(),
            cancellation.token(),
            events.transfer().clone(),
        )?);

        let cache = match config.task.cache {
            CallCachingMode::Off => {
                info!("call caching is disabled");
                None
            }
            _ => Some(
                CallCache::new(
                    config.task.cache_dir.as_deref(),
                    config.task.digests,
                    transferer.clone(),
                )
                .await?,
            ),
        };

        Ok(Self {
            config,
            backend,
            cancellation,
            transferer,
            cache,
            events: events.engine().clone(),
        })
    }
}<|MERGE_RESOLUTION|>--- conflicted
+++ resolved
@@ -74,21 +74,14 @@
     /// Returns an error if the configuration isn't valid.
     pub async fn new(
         root_dir: impl AsRef<Path>,
-<<<<<<< HEAD
-        config: Arc<Config>,
-=======
         config: Config,
->>>>>>> 467ee53e
         cancellation: CancellationContext,
         events: Events,
     ) -> Result<Self> {
         config.validate().await?;
 
         let root_dir = root_dir.as_ref();
-<<<<<<< HEAD
-=======
         let config = Arc::new(config);
->>>>>>> 467ee53e
         let backend = config
             .create_backend(root_dir, events.crankshaft().clone())
             .await?;
