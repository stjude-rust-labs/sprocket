//! Implementation of evaluation for V1 documents.

mod expr;
mod task;
mod validators;
mod workflow;

use std::fs::File;
use std::io::BufWriter;
use std::path::Path;
use std::sync::Arc;

use anyhow::Context;
use anyhow::Result;
pub(crate) use expr::*;
use serde::Serialize;
pub(crate) use task::*;
use tokio::sync::broadcast;
use tracing::info;

use super::CancellationContext;
use super::Events;
use crate::EngineEvent;
use crate::backend::TaskExecutionBackend;
use crate::cache::CallCache;
use crate::config::CallCachingMode;
use crate::config::Config;
use crate::http::HttpTransferer;
use crate::http::Transferer;

/// The name of the inputs file to write for each task and workflow in the
/// outputs directory.
const INPUTS_FILE: &str = "inputs.json";

/// The name of the outputs file to write for each task and workflow in the
/// outputs directory.
const OUTPUTS_FILE: &str = "outputs.json";

/// Serializes a value into a JSON file.
fn write_json_file(path: impl AsRef<Path>, value: &impl Serialize) -> Result<()> {
    let path = path.as_ref();
    let file = File::create(path)
        .with_context(|| format!("failed to create file `{path}`", path = path.display()))?;
    serde_json::to_writer_pretty(BufWriter::new(file), value)
        .with_context(|| format!("failed to write file `{path}`", path = path.display()))
}

/// Represents a WDL evaluator.
///
/// The evaluator is used to evaluate a specific task or the workflow of an
/// analyzed document.
///
/// This type is cheaply cloned and sendable between threads.
#[derive(Clone)]
pub struct Evaluator {
    /// The associated evaluation configuration.
    config: Arc<Config>,
    /// The associated task execution backend.
    backend: Arc<dyn TaskExecutionBackend>,
    /// The cancellation context for cancelling task evaluation.
    cancellation: CancellationContext,
    /// The transferer to use for expression evaluation.
    transferer: Arc<dyn Transferer>,
    /// The call cache to use for task evaluation.
    cache: Option<CallCache>,
    /// The events for evaluation.
    events: Option<broadcast::Sender<EngineEvent>>,
}

impl Evaluator {
    /// Constructs a new evaluator with the given evaluation root directory,
    /// evaluation configuration, cancellation context, and events.
    ///
    /// Returns an error if the configuration isn't valid.
    pub async fn new(
<<<<<<< HEAD
        root_dir: &Path,
        config: Arc<Config>,
=======
        root_dir: impl AsRef<Path>,
        config: Config,
>>>>>>> 607e4abc
        cancellation: CancellationContext,
        events: Events,
    ) -> Result<Self> {
        config.validate().await?;

<<<<<<< HEAD
=======
        let root_dir = root_dir.as_ref();
        let config = Arc::new(config);
>>>>>>> 607e4abc
        let backend = config
            .create_backend(root_dir, events.crankshaft().clone())
            .await?;
        let transferer = Arc::new(HttpTransferer::new(
            config.clone(),
            cancellation.token(),
            events.transfer().clone(),
        )?);

        let cache = match config.task.cache {
            CallCachingMode::Off => {
                info!("call caching is disabled");
                None
            }
            _ => Some(
                CallCache::new(
                    config.task.cache_dir.as_deref(),
                    config.task.digests,
                    transferer.clone(),
                )
                .await?,
            ),
        };

        Ok(Self {
            config,
            backend,
            cancellation,
            transferer,
            cache,
            events: events.engine().clone(),
        })
    }
}<|MERGE_RESOLUTION|>--- conflicted
+++ resolved
@@ -73,23 +73,14 @@
     ///
     /// Returns an error if the configuration isn't valid.
     pub async fn new(
-<<<<<<< HEAD
-        root_dir: &Path,
+        root_dir: impl AsRef<Path>,
         config: Arc<Config>,
-=======
-        root_dir: impl AsRef<Path>,
-        config: Config,
->>>>>>> 607e4abc
         cancellation: CancellationContext,
         events: Events,
     ) -> Result<Self> {
         config.validate().await?;
 
-<<<<<<< HEAD
-=======
         let root_dir = root_dir.as_ref();
-        let config = Arc::new(config);
->>>>>>> 607e4abc
         let backend = config
             .create_backend(root_dir, events.crankshaft().clone())
             .await?;
