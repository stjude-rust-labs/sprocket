--- conflicted
+++ resolved
@@ -13,10 +13,7 @@
 use crate::ContentKind;
 use crate::EnumVariant;
 use crate::EvaluationPath;
-<<<<<<< HEAD
-=======
 use crate::EvaluationPathKind;
->>>>>>> 467ee53e
 use crate::HiddenValue;
 use crate::HintsValue;
 use crate::InputValue;
@@ -192,18 +189,6 @@
 
 impl Hashable for EvaluationPath {
     fn hash(&self, hasher: &mut Hasher) {
-<<<<<<< HEAD
-        if let Some(path) = self.as_local() {
-            PathKind::Local.hash(hasher);
-            path.hash(hasher);
-            return;
-        }
-
-        if let Some(url) = self.as_remote() {
-            PathKind::Remote.hash(hasher);
-            url.hash(hasher);
-            return;
-=======
         match self.kind() {
             EvaluationPathKind::Local(path) => {
                 PathKind::Local.hash(hasher);
@@ -213,10 +198,7 @@
                 PathKind::Remote.hash(hasher);
                 url.hash(hasher);
             }
->>>>>>> 467ee53e
         }
-
-        unreachable!("evaluation path should be either local or remote");
     }
 }
 
