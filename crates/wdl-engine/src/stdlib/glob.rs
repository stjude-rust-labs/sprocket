//! Implements the `glob` function from the WDL standard library.

use std::path::Path;

use anyhow::Result;
use futures::FutureExt;
use futures::future::BoxFuture;
use globset::GlobBuilder;
use globset::GlobMatcher;
use url::Url;
use walkdir::WalkDir;
use wdl_analysis::stdlib::STDLIB as ANALYSIS_STDLIB;
use wdl_analysis::types::PrimitiveType;
use wdl_ast::Diagnostic;

use super::CallContext;
use super::Callback;
use super::Function;
use super::Signature;
use crate::Array;
use crate::EvaluationPathKind;
use crate::PrimitiveValue;
use crate::Value;
use crate::diagnostics::function_call_failed;

/// The name of the function defined in this file for use in diagnostics.
const FUNCTION_NAME: &str = "glob";

/// Returns the Bash expansion of the glob string relative to the task's
/// execution directory, and in the same order (i.e. lexicographical).
///
/// https://github.com/openwdl/wdl/blob/wdl-1.2/SPEC.md#glob
fn glob(context: CallContext<'_>) -> BoxFuture<'_, Result<Value, Diagnostic>> {
    async move {
        debug_assert!(context.arguments.len() == 1);
        debug_assert!(context.return_type_eq(ANALYSIS_STDLIB.array_file_type().clone()));

        // Construct a glob from the given argument
        let glob = GlobBuilder::new(
            &context
                .coerce_argument(0, PrimitiveType::String)
                .unwrap_string(),
        )
        .literal_separator(true)
        .build()
        .map_err(|e| function_call_failed(FUNCTION_NAME, e, context.arguments[0].span))?;

        let matcher = glob.compile_matcher();

<<<<<<< HEAD
        let matches = if let Some(path) = context.base_dir().as_local() {
            glob_local_path(&context, &matcher, path)?
        } else if let Some(url) = context.base_dir().as_remote() {
            glob_remote_path(&context, &matcher, url).await?
        } else {
            unreachable!("evaluation path should be either local or remote");
=======
        let matches = match context.base_dir().kind() {
            EvaluationPathKind::Local(path) => glob_local_path(&context, &matcher, path)?,
            EvaluationPathKind::Remote(url) => glob_remote_path(&context, &matcher, url).await?,
>>>>>>> 467ee53e
        };

        Ok(Array::new_unchecked(context.return_type, matches).into())
    }
    .boxed()
}

/// Globs a local path and returns the matching entries.
fn glob_local_path(
    context: &CallContext<'_>,
    matcher: &GlobMatcher,
    path: &Path,
) -> Result<Vec<Value>, Diagnostic> {
    let mut matches: Vec<Value> = Vec::new();
    for entry in WalkDir::new(path).sort_by_file_name() {
        let entry = entry.map_err(|e| {
            function_call_failed(
                FUNCTION_NAME,
                format!(
                    "failed to read directory `{path}`: {e}",
                    path = path.display()
                ),
                context.call_site,
            )
        })?;

        let metadata = entry.metadata().map_err(|e| {
            function_call_failed(
                FUNCTION_NAME,
                format!(
                    "failed to read metadata of path `{path}`: {e}",
                    path = path.display()
                ),
                context.call_site,
            )
        })?;

        // Filter out directories (only files are returned from WDL's `glob` function)
        if !metadata.is_file() {
            continue;
        }

        let relative_path = entry.path().strip_prefix(path).unwrap_or(entry.path());

        // Add it to the list if it matches
        if matcher.is_match(relative_path) {
            matches.push(
                PrimitiveValue::new_file(relative_path.to_str().ok_or_else(|| {
                    function_call_failed(
                        FUNCTION_NAME,
                        format!(
                            "path `{path}` cannot be represented as UTF-8",
                            path = relative_path.display()
                        ),
                        context.call_site,
                    )
                })?)
                .into(),
            );
        }
    }

    Ok(matches)
}

/// Globs a remote URL path.
async fn glob_remote_path(
    context: &CallContext<'_>,
    matcher: &GlobMatcher,
    url: &Url,
) -> Result<Vec<Value>, Diagnostic> {
    let mut matches: Vec<Value> = Vec::new();

    // Use `Transferer::walk` to walk the URL looking for matches
    let paths = context
        .transferer()
        .walk(url)
        .await
        .map_err(|e| function_call_failed(FUNCTION_NAME, e, context.call_site))?;

    for path in paths.iter() {
        // Add it to the list if it matches
        if matcher.is_match(path) {
            matches.push(PrimitiveValue::new_file(path.as_str()).into());
        }
    }

    Ok(matches)
}

/// Gets the function describing `glob`.
pub const fn descriptor() -> Function {
    Function::new(
        const {
            &[Signature::new(
                "(pattern: String) -> Array[File]",
                Callback::Async(glob),
            )]
        },
    )
}

#[cfg(test)]
mod test {
    use std::fs;

    use pretty_assertions::assert_eq;
    use wdl_ast::version::V1;

    use crate::v1::test::TestEnv;
    use crate::v1::test::eval_v1_expr;

    #[tokio::test]
    async fn glob() {
        let env = TestEnv::default();

        let diagnostic = eval_v1_expr(&env, V1::Two, "glob('invalid{')")
            .await
            .unwrap_err();
        assert_eq!(
            diagnostic.message(),
            "call to function `glob` failed: error parsing glob 'invalid{': unclosed alternate \
             group; missing '}' (maybe escape '{' with '[{]'?)"
        );

        env.write_file("qux", "qux");
        env.write_file("baz", "baz");
        env.write_file("foo", "foo");
        env.write_file("bar", "bar");
        fs::create_dir_all(env.base_dir().join("nested").unwrap().unwrap_local())
            .expect("failed to create directory");
        env.write_file("nested/bar", "bar");
        env.write_file("nested/baz", "baz");

        let value = eval_v1_expr(&env, V1::Two, "glob('jam')").await.unwrap();
        let elements: Vec<_> = value
            .as_array()
            .unwrap()
            .as_slice()
            .iter()
            .map(|v| v.as_file().unwrap().as_str())
            .collect();
        assert!(elements.is_empty());

        let value = eval_v1_expr(&env, V1::Two, "glob('*')").await.unwrap();
        let elements: Vec<_> = value
            .as_array()
            .unwrap()
            .as_slice()
            .iter()
            .map(|v| v.as_file().unwrap().as_str())
            .collect();
        assert_eq!(elements, ["bar", "baz", "foo", "qux"]);

        let value = eval_v1_expr(&env, V1::Two, "glob('ba?')").await.unwrap();
        let elements: Vec<_> = value
            .as_array()
            .unwrap()
            .as_slice()
            .iter()
            .map(|v| v.as_file().unwrap().as_str())
            .collect();
        assert_eq!(elements, ["bar", "baz"]);

        let value = eval_v1_expr(&env, V1::Two, "glob('b*')").await.unwrap();
        let elements: Vec<_> = value
            .as_array()
            .unwrap()
            .as_slice()
            .iter()
            .map(|v| v.as_file().unwrap().as_str())
            .collect();
        assert_eq!(elements, ["bar", "baz"]);

        let value = eval_v1_expr(&env, V1::Two, "glob('**/b*')").await.unwrap();
        let elements: Vec<_> = value
            .as_array()
            .unwrap()
            .as_slice()
            .iter()
            .map(|v| v.as_file().unwrap().as_str().replace('\\', "/"))
            .collect();
        assert_eq!(elements, ["bar", "baz", "nested/bar", "nested/baz"]);
    }
}<|MERGE_RESOLUTION|>--- conflicted
+++ resolved
@@ -47,18 +47,9 @@
 
         let matcher = glob.compile_matcher();
 
-<<<<<<< HEAD
-        let matches = if let Some(path) = context.base_dir().as_local() {
-            glob_local_path(&context, &matcher, path)?
-        } else if let Some(url) = context.base_dir().as_remote() {
-            glob_remote_path(&context, &matcher, url).await?
-        } else {
-            unreachable!("evaluation path should be either local or remote");
-=======
         let matches = match context.base_dir().kind() {
             EvaluationPathKind::Local(path) => glob_local_path(&context, &matcher, path)?,
             EvaluationPathKind::Remote(url) => glob_remote_path(&context, &matcher, url).await?,
->>>>>>> 467ee53e
         };
 
         Ok(Array::new_unchecked(context.return_type, matches).into())
