--- conflicted
+++ resolved
@@ -19,10 +19,7 @@
 use super::Signature;
 use crate::CompoundValue;
 use crate::EvaluationPath;
-<<<<<<< HEAD
-=======
 use crate::EvaluationPathKind;
->>>>>>> 467ee53e
 use crate::HiddenValue;
 use crate::PrimitiveValue;
 use crate::StorageUnit;
@@ -156,19 +153,9 @@
         return file_size(path).await;
     }
 
-<<<<<<< HEAD
-    let path = base_dir.join(path)?;
-    if let Some(path) = path.as_local() {
-        file_size(path).await
-    } else if let Some(url) = path.as_remote() {
-        resource_size(transferer, url).await
-    } else {
-        unreachable!("evaluation path should be either local or remote");
-=======
     match base_dir.join(path)?.kind() {
         EvaluationPathKind::Local(path) => file_size(path).await,
         EvaluationPathKind::Remote(url) => resource_size(transferer, url).await,
->>>>>>> 467ee53e
     }
 }
 
