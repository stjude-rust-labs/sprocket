--- conflicted
+++ resolved
@@ -9,10 +9,6 @@
 
 use anyhow::Context;
 use anyhow::Result;
-<<<<<<< HEAD
-use anyhow::anyhow;
-=======
->>>>>>> e0c8fbb4
 use cloud_copy::TransferEvent;
 use crankshaft::events::Event as CrankshaftEvent;
 use indexmap::IndexMap;
@@ -919,94 +915,6 @@
 
     /// Converts the evaluated task into its [`Outputs`].
     ///
-<<<<<<< HEAD
-    /// Returns `Err(_)` if the task outputs could not be evaluated.
-    pub fn into_result(self) -> EvaluationResult<Outputs> {
-        self.outputs
-    }
-
-    /// Handles the exit of a task execution.
-    ///
-    /// Returns an error if the task failed.
-    async fn handle_exit(
-        &self,
-        requirements: &HashMap<String, Value>,
-        transferer: &dyn Transferer,
-    ) -> anyhow::Result<(), TaskEvaluationError> {
-        let mut error = true;
-        if let Some(return_codes) = requirements
-            .get(TASK_REQUIREMENT_RETURN_CODES)
-            .or_else(|| requirements.get(TASK_REQUIREMENT_RETURN_CODES_ALIAS))
-        {
-            match return_codes {
-                Value::Primitive(PrimitiveValue::String(s)) if s.as_ref() == "*" => {
-                    error = false;
-                }
-                Value::Primitive(PrimitiveValue::String(s)) => {
-                    return Err(anyhow!(
-                        "invalid return code value `{s}`: only `*` is accepted when the return \
-                         code is specified as a string"
-                    )
-                    .into());
-                }
-                Value::Primitive(PrimitiveValue::Integer(ok)) => {
-                    if self.result.exit_code == i32::try_from(*ok).unwrap_or_default() {
-                        error = false;
-                    }
-                }
-                Value::Compound(CompoundValue::Array(codes)) => {
-                    error = !codes.as_slice().iter().any(|v| {
-                        v.as_integer()
-                            .map(|i| i32::try_from(i).unwrap_or_default() == self.result.exit_code)
-                            .unwrap_or(false)
-                    });
-                }
-                _ => unreachable!("unexpected return codes value"),
-            }
-        } else {
-            error = self.result.exit_code != 0;
-        }
-
-        if error {
-            // Read the last `MAX_STDERR_LINES` number of lines from stderr
-            // If there's a problem reading stderr, don't output it
-            let stderr = download_file(
-                transferer,
-                self.work_dir(),
-                self.stderr().as_file().unwrap(),
-            )
-            .await
-            .ok()
-            .and_then(|l| {
-                fs::File::open(l).ok().map(|f| {
-                    // Buffer the last N number of lines
-                    let reader = RevBufReader::new(f);
-                    let lines: Vec<_> = reader
-                        .lines()
-                        .take(MAX_STDERR_LINES)
-                        .map_while(|l| l.ok())
-                        .collect();
-
-                    // Iterate the lines in reverse order as we read them in reverse
-                    lines
-                        .iter()
-                        .rev()
-                        .format_with("\n", |l, f| f(&format_args!("  {l}")))
-                        .to_string()
-                })
-            })
-            .unwrap_or_default();
-
-            return Err(TaskEvaluationError::TaskFailed(FailedTask {
-                exit_code: self.exit_code(),
-                stdout_path: self.stdout().as_file().expect("must be file").clone(),
-                stderr_path: self.stderr().as_file().expect("must be file").clone(),
-                stderr_tail: stderr,
-            }));
-        }
-
-        Ok(())
-=======
     /// An error is returned if the task failed as a result of an unacceptable
     /// exit code.
     pub fn into_outputs(self) -> EvaluationResult<Outputs> {
@@ -1014,7 +922,6 @@
             Some(e) => Err(e),
             None => Ok(self.outputs),
         }
->>>>>>> e0c8fbb4
     }
 }
 
