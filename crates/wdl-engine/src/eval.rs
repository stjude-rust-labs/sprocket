--- conflicted
+++ resolved
@@ -2,12 +2,9 @@
 
 use std::borrow::Cow;
 use std::fmt;
-<<<<<<< HEAD
 use std::fmt::Write as _;
 use std::fs;
 use std::io::BufRead;
-=======
->>>>>>> bf6bc179
 use std::path::Path;
 use std::sync::Arc;
 use std::sync::atomic::AtomicU8;
@@ -865,7 +862,6 @@
             Some(e) => Err(e),
             None => Ok(self.outputs),
         }
-<<<<<<< HEAD
 
         if error {
             let stdout_path = self.stdout().as_file().expect("must be file");
@@ -983,8 +979,6 @@
         transferer.exists(&url).await.unwrap_or(false)
     } else {
         fs::metadata(path.as_str()).is_ok()
-=======
->>>>>>> bf6bc179
     }
 }
 
