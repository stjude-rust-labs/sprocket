//! Representation of evaluation paths that support URLs.

use std::fmt;
use std::path::Path;
use std::path::PathBuf;
use std::str::FromStr;

use anyhow::Context;
use anyhow::Result;
use anyhow::anyhow;
use anyhow::bail;
use path_clean::PathClean;
use url::Url;

use crate::ContentKind;
use crate::config::ContentDigestMode;
use crate::digest::Digest;
use crate::digest::calculate_local_digest;
use crate::digest::calculate_remote_digest;
use crate::http::Transferer;

/// The URL schemes supported by this crate.
const SUPPORTED_SCHEMES: &[&str] = &["http://", "https://", "file://", "az://", "s3://", "gs://"];

/// Helper to check if a given string starts with the given prefix, ignoring
/// ASCII case.
fn starts_with_ignore_ascii_case(s: &str, prefix: &str) -> bool {
    s.get(0..prefix.len())
        .map(|s| s.eq_ignore_ascii_case(prefix))
        .unwrap_or(false)
}

/// Determines if the given string is prefixed with a `file` URL scheme.
pub(crate) fn is_file_url(s: &str) -> bool {
    starts_with_ignore_ascii_case(s.trim_start(), "file://")
}

/// Determines if the given string is prefixed with a supported URL scheme.
pub(crate) fn is_supported_url(s: &str) -> bool {
    SUPPORTED_SCHEMES
        .iter()
        .any(|scheme| starts_with_ignore_ascii_case(s.trim_start(), scheme))
}

/// Represents the kind of an evaluation path.
#[derive(Debug, Clone, PartialEq, Eq, Hash)]
<<<<<<< HEAD
enum EvaluationPathKind {
=======
pub(crate) enum EvaluationPathKind {
>>>>>>> 467ee53e
    /// The path is local (i.e. on the host).
    Local(PathBuf),
    /// The path is remote.
    Remote(Url),
}

impl fmt::Display for EvaluationPathKind {
    fn fmt(&self, f: &mut fmt::Formatter<'_>) -> fmt::Result {
        match self {
            Self::Local(path) => write!(f, "{path}", path = path.display()),
            Self::Remote(url) => write!(f, "{url}"),
        }
    }
}

/// Represents a path used in evaluation that may be either local or remote.
#[derive(Debug, Clone, PartialEq, Eq, Hash)]
pub struct EvaluationPath(EvaluationPathKind);

impl EvaluationPath {
    /// Constructs an `EvaluationPath` from a local path.
    ///
    /// This is an internal method where we assume the path is already "clean".
    pub(crate) fn from_local_path(path: PathBuf) -> Self {
        Self(EvaluationPathKind::Local(path))
    }

    /// Joins the given path to this path.
    pub fn join(&self, path: &str) -> Result<Self> {
        // URLs are absolute, so they can't be joined
        if is_supported_url(path) {
            return path.parse();
        }

        // We can't join an absolute local path either
        let p = Path::new(path);
        if p.is_absolute() {
            return Ok(Self(EvaluationPathKind::Local(p.clean())));
        }

        match &self.0 {
            EvaluationPathKind::Local(dir) => {
                Ok(Self(EvaluationPathKind::Local(dir.join(path).clean())))
            }
            EvaluationPathKind::Remote(dir) => Ok(Self(
                dir.join(path)
                    .map(EvaluationPathKind::Remote)
                    .with_context(|| format!("failed to join `{path}` to URL `{dir}`"))?,
            )),
        }
    }

<<<<<<< HEAD
=======
    /// Gets the underlying evaluation path kind.
    pub(crate) fn kind(&self) -> &EvaluationPathKind {
        &self.0
    }

    /// Converts to the underlying evaluation path kind.
    pub(crate) fn into_kind(self) -> EvaluationPathKind {
        self.0
    }

>>>>>>> 467ee53e
    /// Returns `true` if the path is local.
    pub fn is_local(&self) -> bool {
        matches!(&self.0, EvaluationPathKind::Local(_))
    }

    /// Converts the path to a local path.
    ///
    /// Returns `None` if the path is remote.
    pub fn as_local(&self) -> Option<&Path> {
        match &self.0 {
            EvaluationPathKind::Local(path) => Some(path),
            EvaluationPathKind::Remote(_) => None,
        }
    }

    /// Unwraps the path to a local path.
    ///
    /// # Panics
    ///
    /// Panics if the path is remote.
    pub fn unwrap_local(self) -> PathBuf {
        match self.0 {
            EvaluationPathKind::Local(path) => path,
            EvaluationPathKind::Remote(_) => panic!("path is remote"),
        }
    }

    /// Returns `true` if the path is remote.
    pub fn is_remote(&self) -> bool {
        matches!(&self.0, EvaluationPathKind::Remote(_))
    }

    /// Converts the path to a remote URL.
    ///
    /// Returns `None` if the path is local.
    pub fn as_remote(&self) -> Option<&Url> {
        match &self.0 {
            EvaluationPathKind::Local(_) => None,
            EvaluationPathKind::Remote(url) => Some(url),
        }
    }

    /// Unwraps the path to a remote URL.
    ///
    /// # Panics
    ///
    /// Panics if the path is local.
    pub fn unwrap_remote(self) -> Url {
        match self.0 {
            EvaluationPathKind::Local(_) => panic!("path is local"),
            EvaluationPathKind::Remote(url) => url,
        }
    }

    /// Gets the parent of the given path.
    ///
    /// Returns `None` if the evaluation path isn't valid or has no parent.
    pub fn parent_of(path: &str) -> Option<Self> {
        let path: EvaluationPath = path.parse().ok()?;
        match path.0 {
            EvaluationPathKind::Local(path) => path
                .parent()
                .map(|p| Self(EvaluationPathKind::Local(p.to_path_buf()))),
            EvaluationPathKind::Remote(mut url) => {
                if url.path() == "/" {
                    return None;
                }

                if let Ok(mut segments) = url.path_segments_mut() {
                    segments.pop_if_empty().pop();
                }

                Some(Self(EvaluationPathKind::Remote(url)))
            }
        }
    }

    /// Gets the file name of the path.
    ///
    /// Returns `Ok(None)` if the path does not contain a file name (i.e. is
    /// root).
    ///
    /// Returns an error if the file name is not UTF-8.
    pub fn file_name(&self) -> Result<Option<&str>> {
        match &self.0 {
            EvaluationPathKind::Local(path) => path
                .file_name()
                .map(|n| {
                    n.to_str().with_context(|| {
                        format!("path `{path}` is not UTF-8", path = path.display())
                    })
                })
                .transpose(),
            EvaluationPathKind::Remote(url) => {
                Ok(url.path_segments().and_then(|mut s| s.next_back()))
            }
        }
    }

    /// Calculates the content digest of the evaluation path.
    pub(crate) async fn calculate_digest(
        &self,
        transferer: &dyn Transferer,
        kind: ContentKind,
        mode: ContentDigestMode,
    ) -> Result<Digest> {
        match &self.0 {
            EvaluationPathKind::Local(path) => calculate_local_digest(path, kind, mode).await,
            EvaluationPathKind::Remote(url) => calculate_remote_digest(transferer, url, kind).await,
        }
    }
}

impl FromStr for EvaluationPath {
    type Err = anyhow::Error;

    fn from_str(s: &str) -> Result<Self> {
        // Store `file` schemed URLs as local paths.
        if is_file_url(s) {
            let url = s
                .parse::<Url>()
                .with_context(|| format!("invalid `file` schemed URL `{s}`"))?;
            return url
                .to_file_path()
                .map(|p| Self(EvaluationPathKind::Local(p.clean())))
                .map_err(|_| anyhow!("URL `{s}` cannot be represented as a local file path"));
        }

        if is_supported_url(s) {
            return Ok(Self(EvaluationPathKind::Remote(
                s.parse().with_context(|| format!("URL `{s}` is invalid"))?,
            )));
        }

        Ok(Self(EvaluationPathKind::Local(Path::new(s).clean())))
    }
}

impl fmt::Display for EvaluationPath {
    fn fmt(&self, f: &mut fmt::Formatter<'_>) -> fmt::Result {
        self.0.fmt(f)
    }
}

impl TryFrom<&str> for EvaluationPath {
    type Error = anyhow::Error;

    fn try_from(value: &str) -> Result<Self> {
        value.parse()
    }
}

impl TryFrom<EvaluationPath> for String {
    type Error = anyhow::Error;

    fn try_from(path: EvaluationPath) -> Result<Self> {
        match path.0 {
            EvaluationPathKind::Local(path) => match path.into_os_string().into_string() {
                Ok(s) => Ok(s),
                Err(path) => bail!(
                    "path `{path}` cannot be represented with UTF-8",
                    path = path.display()
                ),
            },
            EvaluationPathKind::Remote(url) => Ok(url.into()),
        }
    }
}

impl From<&Path> for EvaluationPath {
    fn from(path: &Path) -> Self {
        Self(EvaluationPathKind::Local(path.clean()))
    }
}

impl TryFrom<Url> for EvaluationPath {
    type Error = anyhow::Error;

    fn try_from(url: Url) -> std::result::Result<Self, Self::Error> {
        if !is_supported_url(url.as_str()) {
            bail!("URL `{url}` is not supported");
        }

        Ok(Self(EvaluationPathKind::Remote(url)))
    }
}

#[cfg(test)]
mod test {
    use pretty_assertions::assert_eq;

    use super::*;

    #[test]
    fn test_file_urls() {
        assert!(is_file_url("file:///foo/bar/baz"));
        assert!(is_file_url("FiLe:///foo/bar/baz"));
        assert!(is_file_url("FILE:///foo/bar/baz"));
        assert!(!is_file_url("https://example.com/bar/baz"));
        assert!(!is_file_url("az://foo/bar/baz"));
    }

    #[test]
    fn test_urls() {
        assert!(is_supported_url("http://example.com/foo/bar/baz"));
        assert!(is_supported_url("HtTp://example.com/foo/bar/baz"));
        assert!(is_supported_url("HTTP://example.com/foo/bar/baz"));
        assert!(is_supported_url("https://example.com/foo/bar/baz"));
        assert!(is_supported_url("HtTpS://example.com/foo/bar/baz"));
        assert!(is_supported_url("HTTPS://example.com/foo/bar/baz"));
        assert!(is_supported_url("file:///foo/bar/baz"));
        assert!(is_supported_url("FiLe:///foo/bar/baz"));
        assert!(is_supported_url("FILE:///foo/bar/baz"));
        assert!(is_supported_url("az://foo/bar/baz"));
        assert!(is_supported_url("aZ://foo/bar/baz"));
        assert!(is_supported_url("AZ://foo/bar/baz"));
        assert!(is_supported_url("s3://foo/bar/baz"));
        assert!(is_supported_url("S3://foo/bar/baz"));
        assert!(is_supported_url("gs://foo/bar/baz"));
        assert!(is_supported_url("gS://foo/bar/baz"));
        assert!(is_supported_url("GS://foo/bar/baz"));
        assert!(!is_supported_url("foo://foo/bar/baz"));
    }

    #[test]
    fn test_evaluation_path_parsing() {
        let p: EvaluationPath = "/foo/bar/baz".parse().expect("should parse");
        assert_eq!(
            p.unwrap_local().to_str().unwrap().replace("\\", "/"),
            "/foo/bar/baz"
        );

        let p: EvaluationPath = "foo".parse().expect("should parse");
        assert_eq!(p.unwrap_local().as_os_str(), "foo");

        #[cfg(unix)]
        {
            let p: EvaluationPath = "file:///foo/bar/baz".parse().expect("should parse");
            assert_eq!(p.unwrap_local().as_os_str(), "/foo/bar/baz");
        }

        #[cfg(windows)]
        {
            let p: EvaluationPath = "file:///C:/foo/bar/baz".parse().expect("should parse");
            assert_eq!(p.unwrap_local().as_os_str(), "C:\\foo\\bar\\baz");
        }

        let p: EvaluationPath = "https://example.com/foo/bar/baz"
            .parse()
            .expect("should parse");
        assert_eq!(
            p.unwrap_remote().as_str(),
            "https://example.com/foo/bar/baz"
        );

        let p: EvaluationPath = "az://foo/bar/baz".parse().expect("should parse");
        assert_eq!(p.unwrap_remote().as_str(), "az://foo/bar/baz");

        let p: EvaluationPath = "s3://foo/bar/baz".parse().expect("should parse");
        assert_eq!(p.unwrap_remote().as_str(), "s3://foo/bar/baz");

        let p: EvaluationPath = "gs://foo/bar/baz".parse().expect("should parse");
        assert_eq!(p.unwrap_remote().as_str(), "gs://foo/bar/baz");
    }

    #[test]
    fn test_evaluation_path_join() {
        let p: EvaluationPath = "/foo/bar/baz".parse().expect("should parse");
        assert_eq!(
            p.join("qux/../quux")
                .expect("should join")
                .unwrap_local()
                .to_str()
                .unwrap()
                .replace("\\", "/"),
            "/foo/bar/baz/quux"
        );

        let p: EvaluationPath = "foo".parse().expect("should parse");
        assert_eq!(
            p.join("qux/../quux")
                .expect("should join")
                .unwrap_local()
                .to_str()
                .unwrap()
                .replace("\\", "/"),
            "foo/quux"
        );

        #[cfg(unix)]
        {
            let p: EvaluationPath = "file:///foo/bar/baz".parse().expect("should parse");
            assert_eq!(
                p.join("qux/../quux")
                    .expect("should join")
                    .unwrap_local()
                    .as_os_str(),
                "/foo/bar/baz/quux"
            );
        }

        #[cfg(windows)]
        {
            let p: EvaluationPath = "file:///C:/foo/bar/baz".parse().expect("should parse");
            assert_eq!(
                p.join("qux/../quux")
                    .expect("should join")
                    .unwrap_local()
                    .as_os_str(),
                "C:\\foo\\bar\\baz\\quux"
            );
        }

        let p: EvaluationPath = "https://example.com/foo/bar/baz"
            .parse()
            .expect("should parse");
        assert_eq!(
            p.join("qux/../quux")
                .expect("should join")
                .unwrap_remote()
                .as_str(),
            "https://example.com/foo/bar/quux"
        );

        let p: EvaluationPath = "https://example.com/foo/bar/baz/"
            .parse()
            .expect("should parse");
        assert_eq!(
            p.join("qux/../quux")
                .expect("should join")
                .unwrap_remote()
                .as_str(),
            "https://example.com/foo/bar/baz/quux"
        );

        let p: EvaluationPath = "az://foo/bar/baz/".parse().expect("should parse");
        assert_eq!(
            p.join("qux/../quux")
                .expect("should join")
                .unwrap_remote()
                .as_str(),
            "az://foo/bar/baz/quux"
        );

        let p: EvaluationPath = "s3://foo/bar/baz/".parse().expect("should parse");
        assert_eq!(
            p.join("qux/../quux")
                .expect("should join")
                .unwrap_remote()
                .as_str(),
            "s3://foo/bar/baz/quux"
        );

        let p: EvaluationPath = "gs://foo/bar/baz/".parse().expect("should parse");
        assert_eq!(
            p.join("qux/../quux")
                .expect("should join")
                .unwrap_remote()
                .as_str(),
            "gs://foo/bar/baz/quux"
        );
    }
}<|MERGE_RESOLUTION|>--- conflicted
+++ resolved
@@ -44,11 +44,7 @@
 
 /// Represents the kind of an evaluation path.
 #[derive(Debug, Clone, PartialEq, Eq, Hash)]
-<<<<<<< HEAD
-enum EvaluationPathKind {
-=======
 pub(crate) enum EvaluationPathKind {
->>>>>>> 467ee53e
     /// The path is local (i.e. on the host).
     Local(PathBuf),
     /// The path is remote.
@@ -101,8 +97,6 @@
         }
     }
 
-<<<<<<< HEAD
-=======
     /// Gets the underlying evaluation path kind.
     pub(crate) fn kind(&self) -> &EvaluationPathKind {
         &self.0
@@ -113,7 +107,6 @@
         self.0
     }
 
->>>>>>> 467ee53e
     /// Returns `true` if the path is local.
     pub fn is_local(&self) -> bool {
         matches!(&self.0, EvaluationPathKind::Local(_))
