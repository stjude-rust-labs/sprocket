--- conflicted
+++ resolved
@@ -9,11 +9,8 @@
 
 #### Added
 
-<<<<<<< HEAD
 * Added the `split` standard library function in preparation for WDL v1.3 ([#424](https://github.com/stjude-rust-labs/sprocket/pull/424)).
-=======
 * Added support for `else if` and `else` clauses in conditional statements (in support of WDL v1.3) ([#411](https://github.com/stjude-rust-labs/sprocket/pull/411)).
->>>>>>> 566f97a3
 
 ## 0.9.0 - 10-14-2025
 
