# Changelog

All notable changes to this project will be documented in this file.

The format is based on [Keep a Changelog](https://keepachangelog.com/en/1.1.0/),
and this project adheres to [Semantic Versioning](https://semver.org/spec/v2.0.0.html).

## Unreleased

#### Changed

* Added shared validation for task runtime and hint numeric settings (memory,
  max_memory, max_retries, preemptible), rejecting invalid or negative values
  earlier ([#485](https://github.com/stjude-rust-labs/sprocket/pull/485)).

#### Fixed

<<<<<<< HEAD
* Validate constraints in the Docker backend, and point error messages to problematic `hints`/`requirements` sections for all backends ([#484](https://github.com/stjude-rust-labs/sprocket/pull/484)).
=======
* Cache file digests that are calculated during local directory digest
  calculation. Note: this change will bust existing local cache entries ([#488](https://github.com/stjude-rust-labs/sprocket/pull/488)).
>>>>>>> 0235e996

## 0.10.0 - 11-21-2025

#### Added

* Added call caching configuration to `TaskConfig` ([#461](https://github.com/stjude-rust-labs/sprocket/pull/461)).
* Implemented support for [call caching](https://github.com/stjude-rust-labs/rfcs/pull/2)
  in `TaskEvaluator` ([#461](https://github.com/stjude-rust-labs/sprocket/pull/461)).
* Added a new `fail` configuration option for controlling the default failure mode of the engine ([#444](https://github.com/stjude-rust-labs/sprocket/pull/444)).
* Added the `split` standard library function in preparation for WDL v1.3 ([#424](https://github.com/stjude-rust-labs/sprocket/pull/424)).
* Added support for `else if` and `else` clauses in conditional statements (in support of WDL v1.3) ([#411](https://github.com/stjude-rust-labs/sprocket/pull/411)).
* Added shell expansion to the `apptainer_images_dir` config option, though this is an interim workaround for HPC path awkwardness pending the removal of this option entirely in the future ([#435](https://github.com/stjude-rust-labs/sprocket/pull/435)).
* Added experimental Slurm + Apptainer backend ([#436](https://github.com/stjude-rust-labs/sprocket/pull/436)).
* Introduced pre-evaluation task type for all pre-evaluation contexts (task requirements, task hints, and task runtime sections) and expanded support of `task.previous` for post-evaluation sections in WDL v1.3 ([#432](https://github.com/stjude-rust-labs/sprocket/pull/432)).
* Added GPU support to the Docker backend ([#439](https://github.com/stjude-rust-labs/sprocket/pull/439)).

#### Changed

* Azure Storage authentication configuration has been changed to use shared key authentication rather than explicit SAS token authentication; SAS token authentication can still be used by directly adding the query parameters to any input URLs ([#454](https://github.com/stjude-rust-labs/sprocket/pull/454)).
* Changed how cancellation is supported by the engine; the engine can now wait for executing tasks to complete before canceling them (slow failure mode) or immediately cancel the executing tasks (fast failure mode) ([#444](https://github.com/stjude-rust-labs/sprocket/pull/444)).
* Added optional CPU and memory limits to the queue definitions in the LSF + Apptainer backend configuration. This is a breaking change for previous LSF configurations, as the queues are now a struct with a required `name` string field, rather than just a bare string ([#429](https://github.com/stjude-rust-labs/sprocket/pull/429)).
* Changed a number of types in the public interface in preparation for a larger refactoring ([#460](https://github.com/stjude-rust-labs/sprocket/pull/460)).
* Introduced a unified `TopLevelEvaluator` type as a common context for task and workflow evaluations ([#463](https://github.com/stjude-rust-labs/sprocket/pull/463)).
* Apptainer-based backends now store converted container images within each run directory, rather than in a user-specified directory ([#463](https://github.com/stjude-rust-labs/sprocket/pull/463)).

#### Fixed

* Improved the portability of generated Apptainer scripts ([#442](https://github.com/stjude-rust-labs/sprocket/pull/442)).
* Fixed the handling of unusual filenames in generated Apptainer scripts ([#459](https://github.com/stjude-rust-labs/sprocket/pull/459)).

#### Removed

* Removed the `codespan` cargo feature in favor of enabling codespan reporting always ([#462](https://github.com/stjude-rust-labs/sprocket/pull/462)).


## 0.9.0 - 10-14-2025

#### Added

* Added support for calling `glob` with a remote working directory ([#416](https://github.com/stjude-rust-labs/sprocket/pull/416)).
* Added `retries` configuration setting for the TES backend ([#408](https://github.com/stjude-rust-labs/sprocket/pull/408)).
* Added support for passing `None` for non-optional inputs with default
  expressions in WDL 1.2 call statements ([#356](https://github.com/stjude-rust-labs/sprocket/pull/356)).
* Added experimental LSF + Apptainer backend ([#182](https://github.com/stjude-rust-labs/sprocket/pull/182), [#372](https://github.com/stjude-rust-labs/sprocket/pull/372), [#378](https://github.com/stjude-rust-labs/sprocket/pull/378), [#379](https://github.com/stjude-rust-labs/sprocket/pull/379), [#404](https://github.com/stjude-rust-labs/sprocket/pull/404))

#### Fixed

* Fixed checking for existence of `File` and `Directory` values that are remote
  URLs ([#416](https://github.com/stjude-rust-labs/sprocket/pull/416)).
* Fixed a panic that can occur when showing debug output with the TES backend ([#397](https://github.com/stjude-rust-labs/sprocket/pull/397)).
* Make linking to download cache files more likely by using a tmp directory in
  the cache ([#393](https://github.com/stjude-rust-labs/sprocket/pull/393)).

## 0.8.1 - 09-17-2025

#### Fixed

* Fixed incorrect assertion for the TES backend ([#606](https://github.com/stjude-rust-labs/wdl/pull/606)).
* Fixed permissions issue in the Docker backend when a container runs with a
  different user ([#605](https://github.com/stjude-rust-labs/wdl/pull/605)).

## 0.8.0 - 09-15-2025

#### Added

* Added support for uploading inputs to the TES backend ([#599](https://github.com/stjude-rust-labs/wdl/pull/599)).
* Implemented coercion between `Map` <-> `Object`/`Struct` where the map key
  type <-> `String` ([#586](https://github.com/stjude-rust-labs/wdl/pull/586)).

#### Changed

* Replaced remote file downloading with using `cloud-copy` ([#599](https://github.com/stjude-rust-labs/wdl/pull/599)).
* Changed how inputs are evaluated to prevent host paths from being observed in
  evaluated command sections ([#589](https://github.com/stjude-rust-labs/wdl/pull/589)).
* Removed evaluation progress callbacks in favor of Crankshaft events channel ([#583](https://github.com/stjude-rust-labs/wdl/pull/583)).

#### Fixed

* Use `IndexMap` for stable serialization of `Config` ([#602](https://github.com/stjude-rust-labs/wdl/pull/602)).
* Fixed deserialization of `Object` to no longer require keys be WDL
  identifiers ([#586](https://github.com/stjude-rust-labs/wdl/pull/586)).
* Fixed a panic caused by an incorrect type calculation of non-empty array
  literals ([#585](https://github.com/stjude-rust-labs/wdl/pull/585)).
* Fixed incorrect common type calculations from `None` values ([#584](https://github.com/stjude-rust-labs/wdl/pull/584)).

## 0.7.0 - 08-13-2025

#### Added

* Added an experimental config flag to support golden testing that reduces
  environment-specific output ([#553](https://github.com/stjude-rust-labs/wdl/pull/553)).

#### Fixed

* Removed mistaken `-C` argument to `bash` invocations ([#558](https://github.com/stjude-rust-labs/wdl/pull/558)).

## 0.6.0 - 07-31-2025

#### Added

* Added `cpu_limit_behavior` and `memory_limit_behavior` options to task
  execution configuration ([#543](https://github.com/stjude-rust-labs/wdl/pull/543))
* Serialize `Pair` as `Object` for execution-level `inputs.json` and `outputs.json` ([#538](https://github.com/stjude-rust-labs/wdl/pull/538)).

#### Changed

* `wdl-engine::Inputs` supplied via dotted path notation (i.e. user inputs from
  input files and command line arguments) can be implicitly converted to WDL
  strings if that is what the task or workflow input expects ([#544](https://github.com/stjude-rust-labs/wdl/pull/544)).

#### Fixed

* Fixed a failure to clean input file and directory paths ([#537](https://github.com/stjude-rust-labs/wdl/pull/537)).
* Fixed a panic that may occur in array and map literal evaluation ([#529](https://github.com/stjude-rust-labs/wdl/pull/529)).

## 0.5.0 - 07-09-2025

#### Added

* TES input and outputs now include authentication query parameters ([#466](https://github.com/stjude-rust-labs/wdl/pull/466)).

#### Fixed

* Fixed guest paths for redirected stdio for both the Docker and TES backends ([#470](https://github.com/stjude-rust-labs/wdl/pull/470)).

#### Changed

* Backend configuration has changed to allow multiple backends to be defined ([#469](https://github.com/stjude-rust-labs/wdl/pull/469)).

## 0.4.0 - 05-27-2025

#### Added

* Implemented a TES task execution backend ([#454](https://github.com/stjude-rust-labs/wdl/pull/454)).
* Adds the `insecure` option to the TES backend configuration ([#459](https://github.com/stjude-rust-labs/wdl/pull/459)).

#### Dependencies

* Bumps dependencies.

## 0.3.2 - 05-05-2025

#### Fixed

* JSON and YAML files are now correctly parsed ([#440](https://github.com/stjude-rust-labs/wdl/pull/440)).
* The `From<IndexMap<String, Value>>` method was moved to the private
  constructor `wdl_engine::Object::new()`, as there are some guarantees the
  caller has to uphold that weren't obvious in the `From` implementation ([#440](https://github.com/stjude-rust-labs/wdl/pull/440)).

#### Dependencies

* Bumps dependencies.

## 0.3.1 - 05-02-2025

_A patch bump was required because an error was made during the release of `wdl` v0.13.0 regarding dependencies._

## 0.3.0 - 05-01-2025

#### Added

* Added writing `inputs.json` and `outputs.json` for each task and workflow
  that was evaluated ([#437](https://github.com/stjude-rust-labs/wdl/pull/437)).
* Implemented remote file localization for task execution ([#386](https://github.com/stjude-rust-labs/wdl/pull/386)).
* Implemented concurrent file downloads for localization for task execution ([#424](https://github.com/stjude-rust-labs/wdl/pull/424)).

#### Fixed

* Fix overly verbose call stacks in task failure messages ([#435](https://github.com/stjude-rust-labs/wdl/pull/435))
* Fix `sub` replacement of multiple instances ([#426](https://github.com/stjude-rust-labs/wdl/pull/426)).
* Fix path translation in more expressions ([#422](https://github.com/stjude-rust-labs/wdl/pull/422)).
* The `sep` placeholder option was not performing guest path translation ([#417](https://github.com/stjude-rust-labs/wdl/pull/417)).
* Placeholder options are now type checked at runtime ([#345](https://github.com/stjude-rust-labs/wdl/pull/345)).
* Whether or not a task manager state represents unlimited resources is now
  correctly calculated ([#397](https://github.com/stjude-rust-labs/wdl/pull/397)).
* Fixed environment variable values are not using guest paths for Docker
  backend ([#398](https://github.com/stjude-rust-labs/wdl/pull/398)).
* Ensure output files created by Docker tasks running as root have correct host
  user permissions ([#379](https://github.com/stjude-rust-labs/wdl/pull/379)).
* Fixes `chown` functionality by making the path absolute ([#428](https://github.com/stjude-rust-labs/wdl/pull/379)).

#### Changed

* Refactored `crankshaft` backend to the `docker` backend ([#436](https://github.com/stjude-rust-labs/wdl/pull/436)).
* Evaluation errors now contain a "backtrace" containing call locations ([#432](https://github.com/stjude-rust-labs/wdl/pull/432)).
* Changed origin path resolution in inputs to accommodate incremental command
  line parsing ([#430](https://github.com/stjude-rust-labs/wdl/pull/430)).

## 0.2.0 - 04-01-2025

#### Added

* Added support for cloud storage URIs ([#367](https://github.com/stjude-rust-labs/wdl/pull/367)).
* Added support reading of remote files from the stdlib file functions ([#364](https://github.com/stjude-rust-labs/wdl/pull/364))
* Added support for YAML input files (.yml and .yaml) alongside JSON ([#352](https://github.com/stjude-rust-labs/wdl/pull/352)).
* Added support for graceful cancellation of evaluation ([#327](https://github.com/stjude-rust-labs/wdl/pull/327)).
* Added support for `max_cpu` and `max_memory` hints in task evaluation ([#327](https://github.com/stjude-rust-labs/wdl/pull/327)).
* Added a Crankshaft backend with initial support for Docker ([#327](https://github.com/stjude-rust-labs/wdl/pull/327)).
* Added calculation for mounting input files for future backends that use
  containers ([#323](https://github.com/stjude-rust-labs/wdl/pull/323)).
* Added retry logic for task execution ([#320](https://github.com/stjude-rust-labs/wdl/pull/320)).
* Added a `Config` type for specifying evaluation configuration ([#320](https://github.com/stjude-rust-labs/wdl/pull/320)).
* Added progress callback to `WorkflowEvaluator` ([#310](https://github.com/stjude-rust-labs/wdl/pull/310)).

#### Fixed

* Fixed support for URLs in file stdlib functions ([#369](https://github.com/stjude-rust-labs/wdl/pull/369)).
* Fixed panic when an input path in a complex type did not exist ([#327](https://github.com/stjude-rust-labs/wdl/pull/327)).
* Fixed path translation in nested placeholder evaluation ([#327](https://github.com/stjude-rust-labs/wdl/pull/327)).
* Fixed path translation to mount inputs individually ([#327](https://github.com/stjude-rust-labs/wdl/pull/327)).
* Fixed not including task temp directories in mounts ([#327](https://github.com/stjude-rust-labs/wdl/pull/327)).
* Fixed an incorrect type being used for scatter statement outputs ([#316](https://github.com/stjude-rust-labs/wdl/pull/316)).
* Fixed handling of input dependencies in workflow graph evaluation ([#360](https://github.com/stjude-rust-labs/wdl/pull/360)).

#### Changed

* Make stdlib file functions asynchronous ([#359](https://github.com/stjude-rust-labs/wdl/pull/359)).
* Refactored expression evaluation to make it async ([#357](https://github.com/stjude-rust-labs/wdl/pull/357)).
* Updated for refactored `wdl-ast` API so that evaluation can now operate
  directly on AST nodes in `async` context ([#355](https://github.com/stjude-rust-labs/wdl/pull/355)).
* Updated to Rust 2024 edition ([#353](https://github.com/stjude-rust-labs/wdl/pull/353)).
* Docker backend is now the default backend ([#327](https://github.com/stjude-rust-labs/wdl/pull/327)).
* Refactored a common task management implementation to use in task execution
  backends ([#327](https://github.com/stjude-rust-labs/wdl/pull/327)).
* Workflow evaluation now uses `tokio::spawn` internally for running graph
  evaluation concurrently ([#320](https://github.com/stjude-rust-labs/wdl/pull/320)).
* Improved evaluation reporting to include how many tasks are ready for
  execution ([#320](https://github.com/stjude-rust-labs/wdl/pull/320)).
* Updates the `crankshaft` and `http-cache-stream-reqwest` dependencies to official, upstreamed crates ([#383](https://github.com/stjude-rust-labs/wdl/pull/383)).

## 0.1.0 - 01-17-2025

#### Fixed

* Limited the local task executor to a maximum level of concurrency ([#292](https://github.com/stjude-rust-labs/wdl/pull/292))
* Fixed regression in workflow input validation when an input is missing ([#286](https://github.com/stjude-rust-labs/wdl/pull/286)).
* Fixed input validation to not treat directly specified call inputs as missing ([#282](https://github.com/stjude-rust-labs/wdl/pull/282)).

#### Added

* Added evaluation support for the WDL 1.2 `env` declaration modifier ([#296](https://github.com/stjude-rust-labs/wdl/pull/296)).
* Implemented workflow evaluation ([#292](https://github.com/stjude-rust-labs/wdl/pull/292))
* Reduced size of the `Value` type ([#277](https://github.com/stjude-rust-labs/wdl/pull/277)).
* Implement task evaluation with local execution and remaining WDL 1.2
  functionality ([#265](https://github.com/stjude-rust-labs/wdl/pull/265)).
* Implement the `defined` and `length` functions from the WDL standard library ([#258](https://github.com/stjude-rust-labs/wdl/pull/258)).
* Fixed `Map` values not accepting `None` for keys ([#257](https://github.com/stjude-rust-labs/wdl/pull/257)).
* Implement the generic map functions from the WDL standard library ([#257](https://github.com/stjude-rust-labs/wdl/pull/257)).
* Implement the generic array functions from the WDL standard library ([#256](https://github.com/stjude-rust-labs/wdl/pull/256)).
* Implement the string array functions from the WDL standard library ([#255](https://github.com/stjude-rust-labs/wdl/pull/255)).
* Replaced the `Value::from_json` method with `Value::deserialize` which allows
  for deserialization from any self-describing data format; a method for
  serializing a value was also added ([#254](https://github.com/stjude-rust-labs/wdl/pull/254)).
* Implemented the file functions from the WDL standard library ([#254](https://github.com/stjude-rust-labs/wdl/pull/254)).
* Implemented the string functions from the WDL standard library ([#252](https://github.com/stjude-rust-labs/wdl/pull/252)).
* Implemented call evaluation and the numeric functions from the WDL standard
  library ([#251](https://github.com/stjude-rust-labs/wdl/pull/251)).
* Implemented WDL expression evaluation ([#249](https://github.com/stjude-rust-labs/wdl/pull/249)).
* Refactored API to remove reliance on the engine for creating values ([#249](https://github.com/stjude-rust-labs/wdl/pull/249)).
* Split value representation into primitive and compound values ([#249](https://github.com/stjude-rust-labs/wdl/pull/249)).
* Added `InputFiles` type for parsing WDL input JSON files ([#241](https://github.com/stjude-rust-labs/wdl/pull/241)).
* Added the `wdl-engine` crate that will eventually implement a WDL execution
  engine ([#225](https://github.com/stjude-rust-labs/wdl/pull/225)).

#### Changed

* Removed the `Engine` type in favor of direct use of a `WorkflowEvaluator` or
  `TaskEvaluator` ([#292](https://github.com/stjude-rust-labs/wdl/pull/292))
* Require file existence for a successful validation parse of inputs ([#281](https://github.com/stjude-rust-labs/wdl/pull/281)).<|MERGE_RESOLUTION|>--- conflicted
+++ resolved
@@ -15,12 +15,9 @@
 
 #### Fixed
 
-<<<<<<< HEAD
 * Validate constraints in the Docker backend, and point error messages to problematic `hints`/`requirements` sections for all backends ([#484](https://github.com/stjude-rust-labs/sprocket/pull/484)).
-=======
 * Cache file digests that are calculated during local directory digest
   calculation. Note: this change will bust existing local cache entries ([#488](https://github.com/stjude-rust-labs/sprocket/pull/488)).
->>>>>>> 0235e996
 
 ## 0.10.0 - 11-21-2025
 
