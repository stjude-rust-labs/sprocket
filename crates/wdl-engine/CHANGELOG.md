--- conflicted
+++ resolved
@@ -9,13 +9,13 @@
 
 #### Added
 
-<<<<<<< HEAD
+
 * Added a configurable prefix for LSF job names and ensured the byte-length limit matches LSF's behavior ([#362](https://github.com/stjude-rust-labs/sprocket/issues/362)).
-=======
+
 * Added setting for controlling content digests; supported values are `strong`
   for full cryptographic hashing of file content and `weak` to digest based
   solely off file metadata ([#503](https://github.com/stjude-rust-labs/sprocket/pull/503)).
->>>>>>> e0c8fbb4
+
 
 #### Changed
 
