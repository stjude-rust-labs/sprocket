# Changelog

All notable changes to this project will be documented in this file.

The format is based on [Keep a Changelog](https://keepachangelog.com/en/1.1.0/),
and this project adheres to [Semantic Versioning](https://semver.org/spec/v2.0.0.html).

## Unreleased

#### Added

<<<<<<< HEAD
* Added runtime support for WDL enumerations in preparation for WDL v1.3
  ([#445](https://github.com/stjude-rust-labs/sprocket/pull/445)).
* Added `value()` standard library function to extract underlying values from
  enums ([#445](https://github.com/stjude-rust-labs/sprocket/pull/445)).
=======
* Added setting for controlling content digests; supported values are `strong`
  for full cryptographic hashing of file content and `weak` to digest based
  solely off file metadata ([#503](https://github.com/stjude-rust-labs/sprocket/pull/503)).
>>>>>>> e0c8fbb4

#### Changed

* Added shared validation for task runtime and hint numeric settings (memory,
  max_memory, max_retries, preemptible), rejecting invalid or negative values
  earlier ([#485](https://github.com/stjude-rust-labs/sprocket/pull/485)).

#### Fixed

* Fixed authentication issue for cloud storage URLs by moving implementations
  into the `cloud-copy` crate ([#490](https://github.com/stjude-rust-labs/sprocket/pull/490)).
* Cache file digests that are calculated during local directory digest
  calculation. Note: this change will bust existing local cache entries ([#488](https://github.com/stjude-rust-labs/sprocket/pull/488)).

## 0.10.0 - 11-21-2025

#### Added

* Added call caching configuration to `TaskConfig` ([#461](https://github.com/stjude-rust-labs/sprocket/pull/461)).
* Implemented support for [call caching](https://github.com/stjude-rust-labs/rfcs/pull/2)
  in `TaskEvaluator` ([#461](https://github.com/stjude-rust-labs/sprocket/pull/461)).
* Added a new `fail` configuration option for controlling the default failure mode of the engine ([#444](https://github.com/stjude-rust-labs/sprocket/pull/444)).
* Added the `split` standard library function in preparation for WDL v1.3 ([#424](https://github.com/stjude-rust-labs/sprocket/pull/424)).
* Added support for `else if` and `else` clauses in conditional statements (in support of WDL v1.3) ([#411](https://github.com/stjude-rust-labs/sprocket/pull/411)).
* Added shell expansion to the `apptainer_images_dir` config option, though this is an interim workaround for HPC path awkwardness pending the removal of this option entirely in the future ([#435](https://github.com/stjude-rust-labs/sprocket/pull/435)).
* Added experimental Slurm + Apptainer backend ([#436](https://github.com/stjude-rust-labs/sprocket/pull/436)).
* Introduced pre-evaluation task type for all pre-evaluation contexts (task requirements, task hints, and task runtime sections) and expanded support of `task.previous` for post-evaluation sections in WDL v1.3 ([#432](https://github.com/stjude-rust-labs/sprocket/pull/432)).
* Added GPU support to the Docker backend ([#439](https://github.com/stjude-rust-labs/sprocket/pull/439)).

#### Changed

* Azure Storage authentication configuration has been changed to use shared key authentication rather than explicit SAS token authentication; SAS token authentication can still be used by directly adding the query parameters to any input URLs ([#454](https://github.com/stjude-rust-labs/sprocket/pull/454)).
* Changed how cancellation is supported by the engine; the engine can now wait for executing tasks to complete before canceling them (slow failure mode) or immediately cancel the executing tasks (fast failure mode) ([#444](https://github.com/stjude-rust-labs/sprocket/pull/444)).
* Added optional CPU and memory limits to the queue definitions in the LSF + Apptainer backend configuration. This is a breaking change for previous LSF configurations, as the queues are now a struct with a required `name` string field, rather than just a bare string ([#429](https://github.com/stjude-rust-labs/sprocket/pull/429)).
* Changed a number of types in the public interface in preparation for a larger refactoring ([#460](https://github.com/stjude-rust-labs/sprocket/pull/460)).
* Introduced a unified `TopLevelEvaluator` type as a common context for task and workflow evaluations ([#463](https://github.com/stjude-rust-labs/sprocket/pull/463)).
* Apptainer-based backends now store converted container images within each run directory, rather than in a user-specified directory ([#463](https://github.com/stjude-rust-labs/sprocket/pull/463)).

#### Fixed

* Improved the portability of generated Apptainer scripts ([#442](https://github.com/stjude-rust-labs/sprocket/pull/442)).
* Fixed the handling of unusual filenames in generated Apptainer scripts ([#459](https://github.com/stjude-rust-labs/sprocket/pull/459)).

#### Removed

* Removed the `codespan` cargo feature in favor of enabling codespan reporting always ([#462](https://github.com/stjude-rust-labs/sprocket/pull/462)).


## 0.9.0 - 10-14-2025

#### Added

* Added support for calling `glob` with a remote working directory ([#416](https://github.com/stjude-rust-labs/sprocket/pull/416)).
* Added `retries` configuration setting for the TES backend ([#408](https://github.com/stjude-rust-labs/sprocket/pull/408)).
* Added support for passing `None` for non-optional inputs with default
  expressions in WDL 1.2 call statements ([#356](https://github.com/stjude-rust-labs/sprocket/pull/356)).
* Added experimental LSF + Apptainer backend ([#182](https://github.com/stjude-rust-labs/sprocket/pull/182), [#372](https://github.com/stjude-rust-labs/sprocket/pull/372), [#378](https://github.com/stjude-rust-labs/sprocket/pull/378), [#379](https://github.com/stjude-rust-labs/sprocket/pull/379), [#404](https://github.com/stjude-rust-labs/sprocket/pull/404))

#### Fixed

* Fixed checking for existence of `File` and `Directory` values that are remote
  URLs ([#416](https://github.com/stjude-rust-labs/sprocket/pull/416)).
* Fixed a panic that can occur when showing debug output with the TES backend ([#397](https://github.com/stjude-rust-labs/sprocket/pull/397)).
* Make linking to download cache files more likely by using a tmp directory in
  the cache ([#393](https://github.com/stjude-rust-labs/sprocket/pull/393)).

## 0.8.1 - 09-17-2025

#### Fixed

* Fixed incorrect assertion for the TES backend ([#606](https://github.com/stjude-rust-labs/wdl/pull/606)).
* Fixed permissions issue in the Docker backend when a container runs with a
  different user ([#605](https://github.com/stjude-rust-labs/wdl/pull/605)).

## 0.8.0 - 09-15-2025

#### Added

* Added support for uploading inputs to the TES backend ([#599](https://github.com/stjude-rust-labs/wdl/pull/599)).
* Implemented coercion between `Map` <-> `Object`/`Struct` where the map key
  type <-> `String` ([#586](https://github.com/stjude-rust-labs/wdl/pull/586)).

#### Changed

* Replaced remote file downloading with using `cloud-copy` ([#599](https://github.com/stjude-rust-labs/wdl/pull/599)).
* Changed how inputs are evaluated to prevent host paths from being observed in
  evaluated command sections ([#589](https://github.com/stjude-rust-labs/wdl/pull/589)).
* Removed evaluation progress callbacks in favor of Crankshaft events channel ([#583](https://github.com/stjude-rust-labs/wdl/pull/583)).

#### Fixed

* Use `IndexMap` for stable serialization of `Config` ([#602](https://github.com/stjude-rust-labs/wdl/pull/602)).
* Fixed deserialization of `Object` to no longer require keys be WDL
  identifiers ([#586](https://github.com/stjude-rust-labs/wdl/pull/586)).
* Fixed a panic caused by an incorrect type calculation of non-empty array
  literals ([#585](https://github.com/stjude-rust-labs/wdl/pull/585)).
* Fixed incorrect common type calculations from `None` values ([#584](https://github.com/stjude-rust-labs/wdl/pull/584)).

## 0.7.0 - 08-13-2025

#### Added

* Added an experimental config flag to support golden testing that reduces
  environment-specific output ([#553](https://github.com/stjude-rust-labs/wdl/pull/553)).

#### Fixed

* Removed mistaken `-C` argument to `bash` invocations ([#558](https://github.com/stjude-rust-labs/wdl/pull/558)).

## 0.6.0 - 07-31-2025

#### Added

* Added `cpu_limit_behavior` and `memory_limit_behavior` options to task
  execution configuration ([#543](https://github.com/stjude-rust-labs/wdl/pull/543))
* Serialize `Pair` as `Object` for execution-level `inputs.json` and `outputs.json` ([#538](https://github.com/stjude-rust-labs/wdl/pull/538)).

#### Changed

* `wdl-engine::Inputs` supplied via dotted path notation (i.e. user inputs from
  input files and command line arguments) can be implicitly converted to WDL
  strings if that is what the task or workflow input expects ([#544](https://github.com/stjude-rust-labs/wdl/pull/544)).

#### Fixed

* Fixed a failure to clean input file and directory paths ([#537](https://github.com/stjude-rust-labs/wdl/pull/537)).
* Fixed a panic that may occur in array and map literal evaluation ([#529](https://github.com/stjude-rust-labs/wdl/pull/529)).

## 0.5.0 - 07-09-2025

#### Added

* TES input and outputs now include authentication query parameters ([#466](https://github.com/stjude-rust-labs/wdl/pull/466)).

#### Fixed

* Fixed guest paths for redirected stdio for both the Docker and TES backends ([#470](https://github.com/stjude-rust-labs/wdl/pull/470)).

#### Changed

* Backend configuration has changed to allow multiple backends to be defined ([#469](https://github.com/stjude-rust-labs/wdl/pull/469)).

## 0.4.0 - 05-27-2025

#### Added

* Implemented a TES task execution backend ([#454](https://github.com/stjude-rust-labs/wdl/pull/454)).
* Adds the `insecure` option to the TES backend configuration ([#459](https://github.com/stjude-rust-labs/wdl/pull/459)).

#### Dependencies

* Bumps dependencies.

## 0.3.2 - 05-05-2025

#### Fixed

* JSON and YAML files are now correctly parsed ([#440](https://github.com/stjude-rust-labs/wdl/pull/440)).
* The `From<IndexMap<String, Value>>` method was moved to the private
  constructor `wdl_engine::Object::new()`, as there are some guarantees the
  caller has to uphold that weren't obvious in the `From` implementation ([#440](https://github.com/stjude-rust-labs/wdl/pull/440)).

#### Dependencies

* Bumps dependencies.

## 0.3.1 - 05-02-2025

_A patch bump was required because an error was made during the release of `wdl` v0.13.0 regarding dependencies._

## 0.3.0 - 05-01-2025

#### Added

* Added writing `inputs.json` and `outputs.json` for each task and workflow
  that was evaluated ([#437](https://github.com/stjude-rust-labs/wdl/pull/437)).
* Implemented remote file localization for task execution ([#386](https://github.com/stjude-rust-labs/wdl/pull/386)).
* Implemented concurrent file downloads for localization for task execution ([#424](https://github.com/stjude-rust-labs/wdl/pull/424)).

#### Fixed

* Fix overly verbose call stacks in task failure messages ([#435](https://github.com/stjude-rust-labs/wdl/pull/435))
* Fix `sub` replacement of multiple instances ([#426](https://github.com/stjude-rust-labs/wdl/pull/426)).
* Fix path translation in more expressions ([#422](https://github.com/stjude-rust-labs/wdl/pull/422)).
* The `sep` placeholder option was not performing guest path translation ([#417](https://github.com/stjude-rust-labs/wdl/pull/417)).
* Placeholder options are now type checked at runtime ([#345](https://github.com/stjude-rust-labs/wdl/pull/345)).
* Whether or not a task manager state represents unlimited resources is now
  correctly calculated ([#397](https://github.com/stjude-rust-labs/wdl/pull/397)).
* Fixed environment variable values are not using guest paths for Docker
  backend ([#398](https://github.com/stjude-rust-labs/wdl/pull/398)).
* Ensure output files created by Docker tasks running as root have correct host
  user permissions ([#379](https://github.com/stjude-rust-labs/wdl/pull/379)).
* Fixes `chown` functionality by making the path absolute ([#428](https://github.com/stjude-rust-labs/wdl/pull/379)).

#### Changed

* Refactored `crankshaft` backend to the `docker` backend ([#436](https://github.com/stjude-rust-labs/wdl/pull/436)).
* Evaluation errors now contain a "backtrace" containing call locations ([#432](https://github.com/stjude-rust-labs/wdl/pull/432)).
* Changed origin path resolution in inputs to accommodate incremental command
  line parsing ([#430](https://github.com/stjude-rust-labs/wdl/pull/430)).

## 0.2.0 - 04-01-2025

#### Added

* Added support for cloud storage URIs ([#367](https://github.com/stjude-rust-labs/wdl/pull/367)).
* Added support reading of remote files from the stdlib file functions ([#364](https://github.com/stjude-rust-labs/wdl/pull/364))
* Added support for YAML input files (.yml and .yaml) alongside JSON ([#352](https://github.com/stjude-rust-labs/wdl/pull/352)).
* Added support for graceful cancellation of evaluation ([#327](https://github.com/stjude-rust-labs/wdl/pull/327)).
* Added support for `max_cpu` and `max_memory` hints in task evaluation ([#327](https://github.com/stjude-rust-labs/wdl/pull/327)).
* Added a Crankshaft backend with initial support for Docker ([#327](https://github.com/stjude-rust-labs/wdl/pull/327)).
* Added calculation for mounting input files for future backends that use
  containers ([#323](https://github.com/stjude-rust-labs/wdl/pull/323)).
* Added retry logic for task execution ([#320](https://github.com/stjude-rust-labs/wdl/pull/320)).
* Added a `Config` type for specifying evaluation configuration ([#320](https://github.com/stjude-rust-labs/wdl/pull/320)).
* Added progress callback to `WorkflowEvaluator` ([#310](https://github.com/stjude-rust-labs/wdl/pull/310)).

#### Fixed

* Fixed support for URLs in file stdlib functions ([#369](https://github.com/stjude-rust-labs/wdl/pull/369)).
* Fixed panic when an input path in a complex type did not exist ([#327](https://github.com/stjude-rust-labs/wdl/pull/327)).
* Fixed path translation in nested placeholder evaluation ([#327](https://github.com/stjude-rust-labs/wdl/pull/327)).
* Fixed path translation to mount inputs individually ([#327](https://github.com/stjude-rust-labs/wdl/pull/327)).
* Fixed not including task temp directories in mounts ([#327](https://github.com/stjude-rust-labs/wdl/pull/327)).
* Fixed an incorrect type being used for scatter statement outputs ([#316](https://github.com/stjude-rust-labs/wdl/pull/316)).
* Fixed handling of input dependencies in workflow graph evaluation ([#360](https://github.com/stjude-rust-labs/wdl/pull/360)).

#### Changed

* Make stdlib file functions asynchronous ([#359](https://github.com/stjude-rust-labs/wdl/pull/359)).
* Refactored expression evaluation to make it async ([#357](https://github.com/stjude-rust-labs/wdl/pull/357)).
* Updated for refactored `wdl-ast` API so that evaluation can now operate
  directly on AST nodes in `async` context ([#355](https://github.com/stjude-rust-labs/wdl/pull/355)).
* Updated to Rust 2024 edition ([#353](https://github.com/stjude-rust-labs/wdl/pull/353)).
* Docker backend is now the default backend ([#327](https://github.com/stjude-rust-labs/wdl/pull/327)).
* Refactored a common task management implementation to use in task execution
  backends ([#327](https://github.com/stjude-rust-labs/wdl/pull/327)).
* Workflow evaluation now uses `tokio::spawn` internally for running graph
  evaluation concurrently ([#320](https://github.com/stjude-rust-labs/wdl/pull/320)).
* Improved evaluation reporting to include how many tasks are ready for
  execution ([#320](https://github.com/stjude-rust-labs/wdl/pull/320)).
* Updates the `crankshaft` and `http-cache-stream-reqwest` dependencies to official, upstreamed crates ([#383](https://github.com/stjude-rust-labs/wdl/pull/383)).

## 0.1.0 - 01-17-2025

#### Fixed

* Limited the local task executor to a maximum level of concurrency ([#292](https://github.com/stjude-rust-labs/wdl/pull/292))
* Fixed regression in workflow input validation when an input is missing ([#286](https://github.com/stjude-rust-labs/wdl/pull/286)).
* Fixed input validation to not treat directly specified call inputs as missing ([#282](https://github.com/stjude-rust-labs/wdl/pull/282)).

#### Added

* Added evaluation support for the WDL 1.2 `env` declaration modifier ([#296](https://github.com/stjude-rust-labs/wdl/pull/296)).
* Implemented workflow evaluation ([#292](https://github.com/stjude-rust-labs/wdl/pull/292))
* Reduced size of the `Value` type ([#277](https://github.com/stjude-rust-labs/wdl/pull/277)).
* Implement task evaluation with local execution and remaining WDL 1.2
  functionality ([#265](https://github.com/stjude-rust-labs/wdl/pull/265)).
* Implement the `defined` and `length` functions from the WDL standard library ([#258](https://github.com/stjude-rust-labs/wdl/pull/258)).
* Fixed `Map` values not accepting `None` for keys ([#257](https://github.com/stjude-rust-labs/wdl/pull/257)).
* Implement the generic map functions from the WDL standard library ([#257](https://github.com/stjude-rust-labs/wdl/pull/257)).
* Implement the generic array functions from the WDL standard library ([#256](https://github.com/stjude-rust-labs/wdl/pull/256)).
* Implement the string array functions from the WDL standard library ([#255](https://github.com/stjude-rust-labs/wdl/pull/255)).
* Replaced the `Value::from_json` method with `Value::deserialize` which allows
  for deserialization from any self-describing data format; a method for
  serializing a value was also added ([#254](https://github.com/stjude-rust-labs/wdl/pull/254)).
* Implemented the file functions from the WDL standard library ([#254](https://github.com/stjude-rust-labs/wdl/pull/254)).
* Implemented the string functions from the WDL standard library ([#252](https://github.com/stjude-rust-labs/wdl/pull/252)).
* Implemented call evaluation and the numeric functions from the WDL standard
  library ([#251](https://github.com/stjude-rust-labs/wdl/pull/251)).
* Implemented WDL expression evaluation ([#249](https://github.com/stjude-rust-labs/wdl/pull/249)).
* Refactored API to remove reliance on the engine for creating values ([#249](https://github.com/stjude-rust-labs/wdl/pull/249)).
* Split value representation into primitive and compound values ([#249](https://github.com/stjude-rust-labs/wdl/pull/249)).
* Added `InputFiles` type for parsing WDL input JSON files ([#241](https://github.com/stjude-rust-labs/wdl/pull/241)).
* Added the `wdl-engine` crate that will eventually implement a WDL execution
  engine ([#225](https://github.com/stjude-rust-labs/wdl/pull/225)).

#### Changed

* Removed the `Engine` type in favor of direct use of a `WorkflowEvaluator` or
  `TaskEvaluator` ([#292](https://github.com/stjude-rust-labs/wdl/pull/292))
* Require file existence for a successful validation parse of inputs ([#281](https://github.com/stjude-rust-labs/wdl/pull/281)).<|MERGE_RESOLUTION|>--- conflicted
+++ resolved
@@ -9,16 +9,13 @@
 
 #### Added
 
-<<<<<<< HEAD
+* Added setting for controlling content digests; supported values are `strong`
+  for full cryptographic hashing of file content and `weak` to digest based
+  solely off file metadata ([#503](https://github.com/stjude-rust-labs/sprocket/pull/503)).
 * Added runtime support for WDL enumerations in preparation for WDL v1.3
   ([#445](https://github.com/stjude-rust-labs/sprocket/pull/445)).
 * Added `value()` standard library function to extract underlying values from
   enums ([#445](https://github.com/stjude-rust-labs/sprocket/pull/445)).
-=======
-* Added setting for controlling content digests; supported values are `strong`
-  for full cryptographic hashing of file content and `weak` to digest based
-  solely off file metadata ([#503](https://github.com/stjude-rust-labs/sprocket/pull/503)).
->>>>>>> e0c8fbb4
 
 #### Changed
 
