--- conflicted
+++ resolved
@@ -21,12 +21,9 @@
 
 #### Fixed
 
-<<<<<<< HEAD
 * Validate constraints in the Docker backend, and point error messages to problematic `hints`/`requirements` sections for all backends ([#484](https://github.com/stjude-rust-labs/sprocket/pull/484)).
-=======
 * Fixed a missing check for empty arrays in the evaluation of scatter
   statements ([#504](https://github.com/stjude-rust-labs/sprocket/pull/504)).
->>>>>>> a876c76b
 * Fixed authentication issue for cloud storage URLs by moving implementations
   into the `cloud-copy` crate ([#490](https://github.com/stjude-rust-labs/sprocket/pull/490)).
 * Cache file digests that are calculated during local directory digest
