# Changelog

All notable changes to this project will be documented in this file.

The format is based on [Keep a Changelog](https://keepachangelog.com/en/1.1.0/),
and this project adheres to [Semantic Versioning](https://semver.org/spec/v2.0.0.html).

## Unreleased

#### Added

* Added the `split` standard library function in preparation for WDL v1.3 ([#424](https://github.com/stjude-rust-labs/sprocket/pull/424)).
* Added support for `else if` and `else` clauses in conditional statements (in support of WDL v1.3) ([#411](https://github.com/stjude-rust-labs/sprocket/pull/411)).
<<<<<<< HEAD
* Added GPU support to the Docker backend ([#439](https://github.com/stjude-rust-labs/sprocket/pull/439)).
=======
* Added shell expansion to the `apptainer_images_dir` config option, though this is an interim workaround for HPC path awkwardness pending the removal of this option entirely in the future ([#435](https://github.com/stjude-rust-labs/sprocket/pull/435)).
>>>>>>> c9f7e0f5

#### Changed

* Added optional CPU and memory limits to the queue definitions in the LSF + Apptainer backend configuration. This is a breaking change for previous LSF configurations, as the queues are now a struct with a required `name` string field, rather than just a bare string ([#429](https://github.com/stjude-rust-labs/sprocket/pull/429)).

## 0.9.0 - 10-14-2025

#### Added

* Added support for calling `glob` with a remote working directory ([#416](https://github.com/stjude-rust-labs/sprocket/pull/416)).
* Added `retries` configuration setting for the TES backend ([#408](https://github.com/stjude-rust-labs/sprocket/pull/408)).
* Added support for passing `None` for non-optional inputs with default
  expressions in WDL 1.2 call statements ([#356](https://github.com/stjude-rust-labs/sprocket/pull/356)).
* Added experimental LSF + Apptainer backend ([#182](https://github.com/stjude-rust-labs/sprocket/pull/182), [#372](https://github.com/stjude-rust-labs/sprocket/pull/372), [#378](https://github.com/stjude-rust-labs/sprocket/pull/378), [#379](https://github.com/stjude-rust-labs/sprocket/pull/379), [#404](https://github.com/stjude-rust-labs/sprocket/pull/404))

#### Fixed

* Fixed checking for existence of `File` and `Directory` values that are remote
  URLs ([#416](https://github.com/stjude-rust-labs/sprocket/pull/416)).
* Fixed a panic that can occur when showing debug output with the TES backend ([#397](https://github.com/stjude-rust-labs/sprocket/pull/397)).
* Make linking to download cache files more likely by using a tmp directory in
  the cache ([#393](https://github.com/stjude-rust-labs/sprocket/pull/393)).

## 0.8.1 - 09-17-2025

#### Fixed

* Fixed incorrect assertion for the TES backend ([#606](https://github.com/stjude-rust-labs/wdl/pull/606)).
* Fixed permissions issue in the Docker backend when a container runs with a
  different user ([#605](https://github.com/stjude-rust-labs/wdl/pull/605)).

## 0.8.0 - 09-15-2025

#### Added

* Added support for uploading inputs to the TES backend ([#599](https://github.com/stjude-rust-labs/wdl/pull/599)).
* Implemented coercion between `Map` <-> `Object`/`Struct` where the map key
  type <-> `String` ([#586](https://github.com/stjude-rust-labs/wdl/pull/586)).

#### Changed

* Replaced remote file downloading with using `cloud-copy` ([#599](https://github.com/stjude-rust-labs/wdl/pull/599)).
* Changed how inputs are evaluated to prevent host paths from being observed in
  evaluated command sections ([#589](https://github.com/stjude-rust-labs/wdl/pull/589)).
* Removed evaluation progress callbacks in favor of Crankshaft events channel ([#583](https://github.com/stjude-rust-labs/wdl/pull/583)).

#### Fixed

* Use `IndexMap` for stable serialization of `Config` ([#602](https://github.com/stjude-rust-labs/wdl/pull/602)).
* Fixed deserialization of `Object` to no longer require keys be WDL
  identifiers ([#586](https://github.com/stjude-rust-labs/wdl/pull/586)).
* Fixed a panic caused by an incorrect type calculation of non-empty array
  literals ([#585](https://github.com/stjude-rust-labs/wdl/pull/585)).
* Fixed incorrect common type calculations from `None` values ([#584](https://github.com/stjude-rust-labs/wdl/pull/584)).

## 0.7.0 - 08-13-2025

#### Added

* Added an experimental config flag to support golden testing that reduces environment-specific output ([#553](https://github.com/stjude-rust-labs/wdl/pull/553)).

#### Fixed

* Removed mistaken `-C` argument to `bash` invocations ([#558](https://github.com/stjude-rust-labs/wdl/pull/558)).

## 0.6.0 - 07-31-2025

#### Added

* Added `cpu_limit_behavior` and `memory_limit_behavior` options to task execution configuration ([#543](https://github.com/stjude-rust-labs/wdl/pull/543))
* Serialize `Pair` as `Object` for execution-level `inputs.json` and `outputs.json` ([#538](https://github.com/stjude-rust-labs/wdl/pull/538)).

#### Changed

* `wdl-engine::Inputs` supplied via dotted path notation (i.e. user inputs from input files and command line arguments) can be implicitly converted to WDL strings if that is what the task or workflow input expects ([#544](https://github.com/stjude-rust-labs/wdl/pull/544)).

#### Fixed

* Fixed a failure to clean input file and directory paths ([#537](https://github.com/stjude-rust-labs/wdl/pull/537)).
* Fixed a panic that may occur in array and map literal evaluation ([#529](https://github.com/stjude-rust-labs/wdl/pull/529)).

## 0.5.0 - 07-09-2025

#### Added

* TES input and outputs now include authentication query parameters ([#466](https://github.com/stjude-rust-labs/wdl/pull/466)).

#### Fixed

* Fixed guest paths for redirected stdio for both the Docker and TES backends ([#470](https://github.com/stjude-rust-labs/wdl/pull/470)).

#### Changed

* Backend configuration has changed to allow multiple backends to be defined ([#469](https://github.com/stjude-rust-labs/wdl/pull/469)).

## 0.4.0 - 05-27-2025

#### Added

* Implemented a TES task execution backend ([#454](https://github.com/stjude-rust-labs/wdl/pull/454)).
* Adds the `insecure` option to the TES backend configuration ([#459](https://github.com/stjude-rust-labs/wdl/pull/459)).

#### Dependencies

* Bumps dependencies.

## 0.3.2 - 05-05-2025

#### Fixed

* JSON and YAML files are now correctly parsed ([#440](https://github.com/stjude-rust-labs/wdl/pull/440)).
* The `From<IndexMap<String, Value>>` method was moved to the private constructor `wdl_engine::Object::new()`, as there are some guarantees the caller has to uphold that weren't obvious in the `From` implementation ([#440](https://github.com/stjude-rust-labs/wdl/pull/440)).

#### Dependencies

* Bumps dependencies.

## 0.3.1 - 05-02-2025

_A patch bump was required because an error was made during the release of `wdl` v0.13.0 regarding dependencies._

## 0.3.0 - 05-01-2025

#### Added

* Added writing `inputs.json` and `outputs.json` for each task and workflow
  that was evaluated ([#437](https://github.com/stjude-rust-labs/wdl/pull/437)).
* Implemented remote file localization for task execution ([#386](https://github.com/stjude-rust-labs/wdl/pull/386)).
* Implemented concurrent file downloads for localization for task execution ([#424](https://github.com/stjude-rust-labs/wdl/pull/424)).

#### Fixed

* Fix overly verbose call stacks in task failure messages ([#435](https://github.com/stjude-rust-labs/wdl/pull/435))
* Fix `sub` replacement of multiple instances ([#426](https://github.com/stjude-rust-labs/wdl/pull/426)).
* Fix path translation in more expressions ([#422](https://github.com/stjude-rust-labs/wdl/pull/422)).
* The `sep` placeholder option was not performing guest path translation ([#417](https://github.com/stjude-rust-labs/wdl/pull/417)).
* Placeholder options are now type checked at runtime ([#345](https://github.com/stjude-rust-labs/wdl/pull/345)).
* Whether or not a task manager state represents unlimited resources is now correctly calculated ([#397](https://github.com/stjude-rust-labs/wdl/pull/397)).
* Fixed environment variable values are not using guest paths for Docker backend ([#398](https://github.com/stjude-rust-labs/wdl/pull/398)).
* Ensure output files created by Docker tasks running as root have correct host user permissions ([#379](https://github.com/stjude-rust-labs/wdl/pull/379)).
* Fixes `chown` functionality by making the path absolute ([#428](https://github.com/stjude-rust-labs/wdl/pull/379)).

#### Changed

* Refactored `crankshaft` backend to the `docker` backend ([#436](https://github.com/stjude-rust-labs/wdl/pull/436)).
* Evaluation errors now contain a "backtrace" containing call locations ([#432](https://github.com/stjude-rust-labs/wdl/pull/432)).
* Changed origin path resolution in inputs to accommodate incremental command line parsing ([#430](https://github.com/stjude-rust-labs/wdl/pull/430)).

## 0.2.0 - 04-01-2025

#### Added

* Added support for cloud storage URIs ([#367](https://github.com/stjude-rust-labs/wdl/pull/367)).
* Added support reading of remote files from the stdlib file functions ([#364](https://github.com/stjude-rust-labs/wdl/pull/364))
* Added support for YAML input files (.yml and .yaml) alongside JSON ([#352](https://github.com/stjude-rust-labs/wdl/pull/352)).
* Added support for graceful cancellation of evaluation ([#327](https://github.com/stjude-rust-labs/wdl/pull/327)).
* Added support for `max_cpu` and `max_memory` hints in task evaluation ([#327](https://github.com/stjude-rust-labs/wdl/pull/327)).
* Added a Crankshaft backend with initial support for Docker ([#327](https://github.com/stjude-rust-labs/wdl/pull/327)).
* Added calculation for mounting input files for future backends that use
  containers ([#323](https://github.com/stjude-rust-labs/wdl/pull/323)).
* Added retry logic for task execution ([#320](https://github.com/stjude-rust-labs/wdl/pull/320)).
* Added a `Config` type for specifying evaluation configuration ([#320](https://github.com/stjude-rust-labs/wdl/pull/320)).
* Added progress callback to `WorkflowEvaluator` ([#310](https://github.com/stjude-rust-labs/wdl/pull/310)).

#### Fixed

* Fixed support for URLs in file stdlib functions ([#369](https://github.com/stjude-rust-labs/wdl/pull/369)).
* Fixed panic when an input path in a complex type did not exist ([#327](https://github.com/stjude-rust-labs/wdl/pull/327)).
* Fixed path translation in nested placeholder evaluation ([#327](https://github.com/stjude-rust-labs/wdl/pull/327)).
* Fixed path translation to mount inputs individually ([#327](https://github.com/stjude-rust-labs/wdl/pull/327)).
* Fixed not including task temp directories in mounts ([#327](https://github.com/stjude-rust-labs/wdl/pull/327)).
* Fixed an incorrect type being used for scatter statement outputs ([#316](https://github.com/stjude-rust-labs/wdl/pull/316)).
* Fixed handling of input dependencies in workflow graph evaluation ([#360](https://github.com/stjude-rust-labs/wdl/pull/360)).

#### Changed

* Make stdlib file functions asynchronous ([#359](https://github.com/stjude-rust-labs/wdl/pull/359)).
* Refactored expression evaluation to make it async ([#357](https://github.com/stjude-rust-labs/wdl/pull/357)).
* Updated for refactored `wdl-ast` API so that evaluation can now operate
  directly on AST nodes in `async` context ([#355](https://github.com/stjude-rust-labs/wdl/pull/355)).
* Updated to Rust 2024 edition ([#353](https://github.com/stjude-rust-labs/wdl/pull/353)).
* Docker backend is now the default backend ([#327](https://github.com/stjude-rust-labs/wdl/pull/327)).
* Refactored a common task management implementation to use in task execution
  backends ([#327](https://github.com/stjude-rust-labs/wdl/pull/327)).
* Workflow evaluation now uses `tokio::spawn` internally for running graph
  evaluation concurrently ([#320](https://github.com/stjude-rust-labs/wdl/pull/320)).
* Improved evaluation reporting to include how many tasks are ready for
  execution ([#320](https://github.com/stjude-rust-labs/wdl/pull/320)).
* Updates the `crankshaft` and `http-cache-stream-reqwest` dependencies to official, upstreamed crates ([#383](https://github.com/stjude-rust-labs/wdl/pull/383)).

## 0.1.0 - 01-17-2025

#### Fixed

* Limited the local task executor to a maximum level of concurrency ([#292](https://github.com/stjude-rust-labs/wdl/pull/292))
* Fixed regression in workflow input validation when an input is missing ([#286](https://github.com/stjude-rust-labs/wdl/pull/286)).
* Fixed input validation to not treat directly specified call inputs as missing ([#282](https://github.com/stjude-rust-labs/wdl/pull/282)).

#### Added

* Added evaluation support for the WDL 1.2 `env` declaration modifier ([#296](https://github.com/stjude-rust-labs/wdl/pull/296)).
* Implemented workflow evaluation ([#292](https://github.com/stjude-rust-labs/wdl/pull/292))
* Reduced size of the `Value` type ([#277](https://github.com/stjude-rust-labs/wdl/pull/277)).
* Implement task evaluation with local execution and remaining WDL 1.2
  functionality ([#265](https://github.com/stjude-rust-labs/wdl/pull/265)).
* Implement the `defined` and `length` functions from the WDL standard library ([#258](https://github.com/stjude-rust-labs/wdl/pull/258)).
* Fixed `Map` values not accepting `None` for keys ([#257](https://github.com/stjude-rust-labs/wdl/pull/257)).
* Implement the generic map functions from the WDL standard library ([#257](https://github.com/stjude-rust-labs/wdl/pull/257)).
* Implement the generic array functions from the WDL standard library ([#256](https://github.com/stjude-rust-labs/wdl/pull/256)).
* Implement the string array functions from the WDL standard library ([#255](https://github.com/stjude-rust-labs/wdl/pull/255)).
* Replaced the `Value::from_json` method with `Value::deserialize` which allows
  for deserialization from any self-describing data format; a method for
  serializing a value was also added ([#254](https://github.com/stjude-rust-labs/wdl/pull/254)).
* Implemented the file functions from the WDL standard library ([#254](https://github.com/stjude-rust-labs/wdl/pull/254)).
* Implemented the string functions from the WDL standard library ([#252](https://github.com/stjude-rust-labs/wdl/pull/252)).
* Implemented call evaluation and the numeric functions from the WDL standard
  library ([#251](https://github.com/stjude-rust-labs/wdl/pull/251)).
* Implemented WDL expression evaluation ([#249](https://github.com/stjude-rust-labs/wdl/pull/249)).
* Refactored API to remove reliance on the engine for creating values ([#249](https://github.com/stjude-rust-labs/wdl/pull/249)).
* Split value representation into primitive and compound values ([#249](https://github.com/stjude-rust-labs/wdl/pull/249)).
* Added `InputFiles` type for parsing WDL input JSON files ([#241](https://github.com/stjude-rust-labs/wdl/pull/241)).
* Added the `wdl-engine` crate that will eventually implement a WDL execution
  engine ([#225](https://github.com/stjude-rust-labs/wdl/pull/225)).

#### Changed

* Removed the `Engine` type in favor of direct use of a `WorkflowEvaluator` or
  `TaskEvaluator` ([#292](https://github.com/stjude-rust-labs/wdl/pull/292))
* Require file existence for a successful validation parse of inputs ([#281](https://github.com/stjude-rust-labs/wdl/pull/281)).<|MERGE_RESOLUTION|>--- conflicted
+++ resolved
@@ -11,11 +11,8 @@
 
 * Added the `split` standard library function in preparation for WDL v1.3 ([#424](https://github.com/stjude-rust-labs/sprocket/pull/424)).
 * Added support for `else if` and `else` clauses in conditional statements (in support of WDL v1.3) ([#411](https://github.com/stjude-rust-labs/sprocket/pull/411)).
-<<<<<<< HEAD
+* Added shell expansion to the `apptainer_images_dir` config option, though this is an interim workaround for HPC path awkwardness pending the removal of this option entirely in the future ([#435](https://github.com/stjude-rust-labs/sprocket/pull/435)).
 * Added GPU support to the Docker backend ([#439](https://github.com/stjude-rust-labs/sprocket/pull/439)).
-=======
-* Added shell expansion to the `apptainer_images_dir` config option, though this is an interim workaround for HPC path awkwardness pending the removal of this option entirely in the future ([#435](https://github.com/stjude-rust-labs/sprocket/pull/435)).
->>>>>>> c9f7e0f5
 
 #### Changed
 
