--- conflicted
+++ resolved
@@ -273,11 +273,6 @@
 
 /// Runs a single test.
 async fn run_test(test: &Path, config: config::Config) -> Result<()> {
-<<<<<<< HEAD
-    let analysis_config =
-        wdl_analysis::Config::default().with_feature_flags(wdl_analysis::FeatureFlags::all());
-    let analyzer = Analyzer::new(analysis_config, |_, _, _, _| async {});
-=======
     use wdl_analysis::Config as AnalysisConfig;
     use wdl_analysis::FeatureFlags;
 
@@ -287,7 +282,6 @@
         |(), _, _, _| async {},
     );
 
->>>>>>> 08ee8444
     analyzer
         .add_directory(test)
         .await
