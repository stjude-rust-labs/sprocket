--- conflicted
+++ resolved
@@ -1004,15 +1004,8 @@
                 // top navbar
                 div class="sticky px-4" {
                     a href=(self.root_index_relative_to(base).to_string_lossy()) {
-<<<<<<< HEAD
                         img src=(self.get_asset(base, LOGO_FILE_NAME)) class="w-[120px] flex-none mb-8 block light:hidden" alt="Logo";
                         img src=(self.get_asset(base, LIGHT_LOGO_FILE_NAME)) class="w-[120px] flex-none mb-8 hidden light:block" alt="Logo";
-=======
-                        // Dark mode logo
-                        img src=(self.get_asset(base, LOGO_FILE_NAME)) class="w-[120px] flex-none mb-8 light:hidden" alt="Logo";
-                        // Light logo (ensure we use logo with .light.svg suffix)
-                        img src=(self.get_asset(base, LOGO_FILE_NAME)) class="w-[120px] flex-none mb-8 hidden light:block" alt="Logo";
->>>>>>> 3ee3bd96
                     }
                     div class="relative w-full h-10" {
                         input id="searchbox" "x-model.debounce"="search" type="text" placeholder="Search..." class="left-sidebar__searchbox";
