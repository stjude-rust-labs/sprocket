--- conflicted
+++ resolved
@@ -33,26 +33,12 @@
 serde = "1.0.219"
 serde_json = { version = "1.0.141", features = ["preserve_order"] }
 serde_yaml_ng = "0.10.0"
-<<<<<<< HEAD
-strum = "0.27"
-=======
 similar = "2.7.0"
->>>>>>> 7ff80d7c
 tokio = { version = "1.47.0", features = ["full"] }
 tokio-util = "0.7.15"
 toml = "0.9.5"
 tracing = "0.1.41"
 tracing-indicatif = "0.3.12"
-<<<<<<< HEAD
-wdl = { version = "0.17.0", features = [
-    "cli",
-    "codespan",
-    "engine",
-    "lsp",
-    "doc",
-], git = "https://github.com/stjude-rust-labs/wdl", branch = "feat/doc-compatibility" }
-=======
->>>>>>> 7ff80d7c
 tracing-subscriber = { version = "0.3.19", features = ["env-filter"] }
 url = "2.5.4"
 walkdir = "2.5.0"
