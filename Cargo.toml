[package]
name = "sprocket"
version = "0.12.2"
description = "A command line tool for working with Workflow Description Language (WDL) documents"
authors = ["The Sprocket project contributors"]
license = "MIT OR Apache-2.0"
edition = "2024"
homepage = "https://sprocket.bio"
repository = "https://github.com/stjude-rust-labs/sprocket"
documentation = "https://sprocket.bio/overview.html"
readme = "README.md"

[dependencies]
anyhow = "1.0.91"
chrono = "0.4.41"
clap = { version = "4.5.37", features = ["derive", "string"] }
clap-verbosity-flag = { version = "3.0.2", features = ["tracing"] }
clap_complete = "4.5.48"
codespan-reporting = "0.12.0"
colored = "3.0.0"
dirs = "6.0.0"
figment = { version = "0.10.19", features = ["toml"] }
futures = "0.3.31"
git-testament = "0.2.5"
indexmap = "2.9.0"
indicatif = "0.17.8"
nonempty = "0.11.0"
pest = { version = "2.7.14", features = ["pretty-print"] }
pretty_assertions = "1.4.1"
<<<<<<< HEAD
serde_json = { version = "1.0.140", features = ["preserve_order"] }
serde_yaml_ng = "0.10.0"
=======
serde = "1.0.219"
serde_json = "1.0.140"
>>>>>>> 2bbba798
tokio = { version = "1.41.0", features = ["full"] }
tokio-util = "0.7.15"
toml = "0.8.22"
tracing = "0.1.40"
tracing-indicatif = "0.3.9"
tracing-subscriber = { version = "0.3.18", features = ["env-filter"] }
url = "2.5.4"
walkdir = "2.5.0"
wdl = { version = "0.13.2", features = ["cli", "codespan", "engine", "lsp"] }<|MERGE_RESOLUTION|>--- conflicted
+++ resolved
@@ -27,13 +27,9 @@
 nonempty = "0.11.0"
 pest = { version = "2.7.14", features = ["pretty-print"] }
 pretty_assertions = "1.4.1"
-<<<<<<< HEAD
+serde = "1.0.219"
 serde_json = { version = "1.0.140", features = ["preserve_order"] }
 serde_yaml_ng = "0.10.0"
-=======
-serde = "1.0.219"
-serde_json = "1.0.140"
->>>>>>> 2bbba798
 tokio = { version = "1.41.0", features = ["full"] }
 tokio-util = "0.7.15"
 toml = "0.8.22"
