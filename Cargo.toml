--- conflicted
+++ resolved
@@ -39,16 +39,6 @@
 toml = "0.9.5"
 tracing = "0.1.41"
 tracing-indicatif = "0.3.12"
-<<<<<<< HEAD
-wdl = { version = "0.17.0", features = [
-    "cli",
-    "codespan",
-    "engine",
-    "lsp",
-    "doc",
-], git = "https://github.com/stjude-rust-labs/wdl", branch = "feat/sidebar-config" }
-=======
->>>>>>> 7ff80d7c
 tracing-subscriber = { version = "0.3.19", features = ["env-filter"] }
 url = "2.5.4"
 walkdir = "2.5.0"
